{
<<<<<<< HEAD
    "$schema": "https://raw.githubusercontent.com/dotnet/Nerdbank.GitVersioning/master/src/NerdBank.GitVersioning/version.schema.json",
    "version": "2.40",
    "publicReleaseRefSpec": [
        "^refs/heads/release$",
        "^refs/heads/prerelease$",
        "^refs/heads/main$",
        "^refs/heads/patch/.*$"
    ],
    "cloudBuild": {
        "buildNumber": {
            "enabled": false
        }
    }
=======
	"$schema": "https://raw.githubusercontent.com/dotnet/Nerdbank.GitVersioning/master/src/NerdBank.GitVersioning/version.schema.json",
	"version": "2.40",
	"publicReleaseRefSpec": [
		"^refs/heads/release$",
    "^refs/heads/prerelease$",
		"^refs/heads/main$",
		"^refs/heads/patch/.*$"
	],
	"cloudBuild": {
		"buildNumber": {
			"enabled": false
		}
	}
>>>>>>> 12c2fc9f
}<|MERGE_RESOLUTION|>--- conflicted
+++ resolved
@@ -1,5 +1,4 @@
 {
-<<<<<<< HEAD
     "$schema": "https://raw.githubusercontent.com/dotnet/Nerdbank.GitVersioning/master/src/NerdBank.GitVersioning/version.schema.json",
     "version": "2.40",
     "publicReleaseRefSpec": [
@@ -13,19 +12,4 @@
             "enabled": false
         }
     }
-=======
-	"$schema": "https://raw.githubusercontent.com/dotnet/Nerdbank.GitVersioning/master/src/NerdBank.GitVersioning/version.schema.json",
-	"version": "2.40",
-	"publicReleaseRefSpec": [
-		"^refs/heads/release$",
-    "^refs/heads/prerelease$",
-		"^refs/heads/main$",
-		"^refs/heads/patch/.*$"
-	],
-	"cloudBuild": {
-		"buildNumber": {
-			"enabled": false
-		}
-	}
->>>>>>> 12c2fc9f
 }