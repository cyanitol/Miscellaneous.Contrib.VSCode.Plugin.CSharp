/*---------------------------------------------------------------------------------------------
 *  Copyright (c) Microsoft Corporation. All rights reserved.
 *  Licensed under the MIT License. See License.txt in the project root for license information.
 *--------------------------------------------------------------------------------------------*/

import * as net from 'net';
import * as os from 'os';
import * as path from 'path';
import * as protocol from '../omnisharp/protocol';
import * as serverUtils from "../omnisharp/utils";
import * as utils from '../common';
import * as vscode from 'vscode';
import AbstractProvider from './abstractProvider';
import { DebuggerEventsProtocol } from '../coreclr-debug/debuggerEventsProtocol';
import { OmniSharpServer } from '../omnisharp/server';
import { TestExecutionCountReport, ReportDotNetTestResults, DotNetTestRunStart, DotNetTestMessage, DotNetTestRunFailure, DotNetTestsInClassRunStart, DotNetTestDebugWarning, DotNetTestDebugProcessStart, DotNetTestDebugComplete, DotNetTestDebugStart, DotNetTestsInClassDebugStart, DotNetTestDebugStartFailure, DotNetTestRunInContextStart, DotNetTestDebugInContextStart } from '../omnisharp/loggingEvents';
import { EventStream } from '../EventStream';
import LaunchConfiguration from './launchConfiguration';
import Disposable from '../Disposable';
import CompositeDisposable from '../CompositeDisposable';
import { LanguageMiddlewareFeature } from '../omnisharp/LanguageMiddlewareFeature';
import OptionProvider from '../observers/OptionProvider';

const TelemetryReportingDelay = 2 * 60 * 1000; // two minutes

export default class TestManager extends AbstractProvider {

    private _runCounts: { [testFrameworkName: string]: number };
    private _debugCounts: { [testFrameworkName: string]: number };
    private _telemetryIntervalId: NodeJS.Timer = undefined;
    private _eventStream: EventStream;

    constructor(private optionProvider: OptionProvider, server: OmniSharpServer, eventStream: EventStream, languageMiddlewareFeature: LanguageMiddlewareFeature) {
        super(server, languageMiddlewareFeature);
        this._eventStream = eventStream;

        // register commands
        let d1 = vscode.commands.registerCommand(
            'dotnet.test.run',
            async (testMethod, fileName, testFrameworkName) => this.runDotnetTest(testMethod, fileName, testFrameworkName));

        let d2 = vscode.commands.registerCommand(
            'dotnet.test.debug',
            async (testMethod, fileName, testFrameworkName) => this.debugDotnetTest(testMethod, fileName, testFrameworkName));

        let d4 = vscode.commands.registerCommand(
            'dotnet.classTests.run',
            async (className, methodsInClass, fileName, testFrameworkName) => this.runDotnetTestsInClass(className, methodsInClass, fileName, testFrameworkName));

        let d5 = vscode.commands.registerCommand(
            'dotnet.classTests.debug',
            async (className, methodsInClass, fileName, testFrameworkName) => this.debugDotnetTestsInClass(className, methodsInClass, fileName, testFrameworkName));

        let d6 = vscode.commands.registerTextEditorCommand(
            'dotnet.test.runTestsInContext',
            async (textEditor: vscode.TextEditor) => this._runDotnetTestsInContext(textEditor.document.fileName, textEditor.selection.active, textEditor.document.languageId));

        let d7 = vscode.commands.registerTextEditorCommand(
            'dotnet.test.debugTestsInContext',
            async (textEditor: vscode.TextEditor) => this._debugDotnetTestsInContext(textEditor.document.fileName, textEditor.document.uri, textEditor.selection.active, textEditor.document.languageId));

        this._telemetryIntervalId = setInterval(() =>
            this._reportTelemetry(), TelemetryReportingDelay);

        let d3 = new Disposable(() => {
            if (this._telemetryIntervalId !== undefined) {
                // Stop reporting telemetry
                clearInterval(this._telemetryIntervalId);
                this._telemetryIntervalId = undefined;
                this._reportTelemetry();
            }
        });

        this.addDisposables(new CompositeDisposable(d1, d2, d3, d4, d5, d6, d7));
    }

    private _recordRunRequest(testFrameworkName?: string): void {
        if (this._runCounts === undefined) {
            this._runCounts = {};
        }

        if (testFrameworkName === undefined) {
            testFrameworkName = 'context';
        }

        let count = this._runCounts[testFrameworkName];

        if (!count) {
            count = 1;
        }
        else {
            count += 1;
        }

        this._runCounts[testFrameworkName] = count;
    }

    private _recordDebugRequest(testFrameworkName?: string): void {
        if (this._debugCounts === undefined) {
            this._debugCounts = {};
        }

        if (testFrameworkName === undefined) {
            testFrameworkName = 'context';
        }

        let count = this._debugCounts[testFrameworkName];

        if (!count) {
            count = 1;
        }
        else {
            count += 1;
        }

        this._debugCounts[testFrameworkName] = count;
    }

    private _reportTelemetry(): void {
        this._eventStream.post(new TestExecutionCountReport(this._debugCounts, this._runCounts));
        this._runCounts = undefined;
        this._debugCounts = undefined;
    }

    private async _saveDirtyFiles(): Promise<boolean> {
        return Promise.resolve(
            vscode.workspace.saveAll(/*includeUntitled*/ false));
    }

    private async _runTest(fileName: string, testMethod: string, runSettings: string, testFrameworkName: string, targetFrameworkVersion: string, noBuild: boolean): Promise<protocol.V2.DotNetTestResult[]> {
        const request: protocol.V2.RunTestRequest = {
            FileName: fileName,
            MethodName: testMethod,
            RunSettings: runSettings,
            TestFrameworkName: testFrameworkName,
            TargetFrameworkVersion: targetFrameworkVersion,
            NoBuild: noBuild
        };

        try {
            let response = await serverUtils.runTest(this._server, request);
            return response.Results;
        }
        catch (error) {
            return undefined;
        }
    }

    private async _recordRunAndGetFrameworkVersion(fileName: string, testFrameworkName?: string): Promise<string> {

        await this._saveDirtyFiles();
        this._recordRunRequest(testFrameworkName);
        let projectInfo: protocol.ProjectInformationResponse;
        try {
            projectInfo = await serverUtils.requestProjectInformation(this._server, { FileName: fileName });
        }
        catch (error) {
            return undefined;
        }

        let targetFrameworkVersion: string;

        if (projectInfo.MsBuildProject) {
            targetFrameworkVersion = projectInfo.MsBuildProject.TargetFramework;
        }
        else {
            throw new Error('Expected project.json or .csproj project.');
        }

        return targetFrameworkVersion;
    }

    public async discoverTests(fileName: string, testFrameworkName: string, noBuild: boolean): Promise<protocol.V2.TestInfo[]> {

        let targetFrameworkVersion = await this._recordRunAndGetFrameworkVersion(fileName, testFrameworkName);
<<<<<<< HEAD
        let runSettings = this._getRunSettings();
        
=======
        let runSettings = this._getRunSettings(fileName);

>>>>>>> 132e2366
        const request: protocol.V2.DiscoverTestsRequest = {
            FileName: fileName,
            RunSettings: runSettings,
            TestFrameworkName: testFrameworkName,
            TargetFrameworkVersion: targetFrameworkVersion,
            NoBuild: noBuild
        };

        try {
            let response = await serverUtils.discoverTests(this._server, request);
            return response.Tests;
        }
        catch (error) {
            return undefined;
        }
    }

<<<<<<< HEAD
    private _getRunSettings(): string | undefined {
        return this.optionProvider.GetLatestOptions().testRunSettings;
=======
    private _getRunSettings(filename: string): string | undefined {
        const testSettingsPath = vscode.workspace.getConfiguration('omnisharp').get<string>('testRunSettings');
        if (!testSettingsPath) {
            return undefined;
        }

        if (path.isAbsolute(testSettingsPath)) {
            return testSettingsPath;
        }

        // Path is relative to the workspace. Create absolute path.
        const fileUri = vscode.Uri.file(filename);
        const workspaceFolder = vscode.workspace.getWorkspaceFolder(fileUri);

        return path.join(workspaceFolder.uri.fsPath, testSettingsPath);
>>>>>>> 132e2366
    }

    public async runDotnetTest(testMethod: string, fileName: string, testFrameworkName: string, noBuild: boolean = false) {

        this._eventStream.post(new DotNetTestRunStart(testMethod));

        const listener = this._server.onTestMessage(e => {
            this._eventStream.post(new DotNetTestMessage(e.Message));
        });

        let targetFrameworkVersion = await this._recordRunAndGetFrameworkVersion(fileName, testFrameworkName);
        let runSettings = this._getRunSettings(fileName);

        try {
            let results = await this._runTest(fileName, testMethod, runSettings, testFrameworkName, targetFrameworkVersion, noBuild);
            this._eventStream.post(new ReportDotNetTestResults(results));
        }
        catch (reason) {
            this._eventStream.post(new DotNetTestRunFailure(reason));
        }
        finally {
            listener.dispose();
        }
    }

    public async runDotnetTestsInClass(className: string, methodsInClass: string[], fileName: string, testFrameworkName: string, noBuild: boolean = false) {

        //to do: try to get the class name here
        this._eventStream.post(new DotNetTestsInClassRunStart(className));

        const listener = this._server.onTestMessage(e => {
            this._eventStream.post(new DotNetTestMessage(e.Message));
        });

        let targetFrameworkVersion = await this._recordRunAndGetFrameworkVersion(fileName, testFrameworkName);
        let runSettings = this._getRunSettings(fileName);

        try {
            let results = await this._runTestsInClass(fileName, runSettings, testFrameworkName, targetFrameworkVersion, methodsInClass, noBuild);
            this._eventStream.post(new ReportDotNetTestResults(results));
        }
        catch (reason) {
            this._eventStream.post(new DotNetTestRunFailure(reason));
        }
        finally {
            listener.dispose();
        }
    }

    private async _runTestsInClass(fileName: string, runSettings: string, testFrameworkName: string, targetFrameworkVersion: string, methodsToRun: string[], noBuild: boolean): Promise<protocol.V2.DotNetTestResult[]> {
        const request: protocol.V2.RunTestsInClassRequest = {
            FileName: fileName,
            RunSettings: runSettings,
            TestFrameworkName: testFrameworkName,
            TargetFrameworkVersion: targetFrameworkVersion,
            MethodNames: methodsToRun,
            NoBuild: noBuild
        };

        let response = await serverUtils.runTestsInClass(this._server, request);
        return response.Results;
    }

    private async _runDotnetTestsInContext(fileName: string, active: vscode.Position, editorLangId: string) {
        if (editorLangId !== "csharp") {
            this._eventStream.post(new DotNetTestMessage(`${vscode.workspace.asRelativePath(fileName, false)} is not a C# file, cannot run tests`));
            return;
        }

        this._eventStream.post(new DotNetTestRunInContextStart(vscode.workspace.asRelativePath(fileName, false), active.line, active.character));

        const listener = this._server.onTestMessage(e => {
            this._eventStream.post(new DotNetTestMessage(e.Message));
        });

        let targetFrameworkVersion = await this._recordRunAndGetFrameworkVersion(fileName);
        let runSettings = this._getRunSettings(fileName);

        const request: protocol.V2.RunTestsInContextRequest = {
            FileName: fileName,
            Line: active.line,
            Column: active.character,
            RunSettings: runSettings,
            TargetFrameworkVersion: targetFrameworkVersion
        };

        try {
            let response = await serverUtils.runTestsInContext(this._server, request);
            if (response.ContextHadNoTests) {
                this._eventStream.post(new DotNetTestMessage(response.Failure));
            }
            else if (!response.Pass && response.Results === null) {
                this._eventStream.post(new DotNetTestRunFailure(response.Failure));
            }
            else {
                this._eventStream.post(new ReportDotNetTestResults(response.Results));
            }
        }
        catch (reason) {
            this._eventStream.post(new DotNetTestRunFailure(reason));
        }
        finally {
            listener.dispose();
        }
    }

    private _createLaunchConfiguration(program: string, args: string, cwd: string, debuggerEventsPipeName: string) {
        let debugOptions = vscode.workspace.getConfiguration('csharp').get('unitTestDebuggingOptions');

        // Get the initial set of options from the workspace setting
        let result: any;
        if (typeof debugOptions === "object") {
            // clone the options object to avoid changing it
            result = JSON.parse(JSON.stringify(debugOptions));
        } else {
            result = {};
        }

        let launchConfiguration: LaunchConfiguration = {
            ...result,
            type: result.type || "coreclr",
            name: ".NET Test Launch",
            request: "launch",
            debuggerEventsPipeName: debuggerEventsPipeName,
            program: program,
            args: args,
            cwd: cwd
        };

        // Now fill in the rest of the options
        return launchConfiguration;
    }

    private async _getLaunchConfigurationForVSTest(
        fileName: string,
        testMethod: string,
        runSettings: string,
        testFrameworkName: string,
        targetFrameworkVersion: string,
        debugEventListener: DebugEventListener,
        noBuild: boolean): Promise<LaunchConfiguration> {

        // Listen for test messages while getting start info.
        const listener = this._server.onTestMessage(e => {
            this._eventStream.post(new DotNetTestMessage(e.Message));
        });

        const request: protocol.V2.DebugTestGetStartInfoRequest = {
            FileName: fileName,
            MethodName: testMethod,
            RunSettings: runSettings,
            TestFrameworkName: testFrameworkName,
            TargetFrameworkVersion: targetFrameworkVersion,
            NoBuild: noBuild
        };

        try {
            let response = await serverUtils.debugTestGetStartInfo(this._server, request);
            return this._createLaunchConfiguration(
                response.FileName,
                response.Arguments,
                response.WorkingDirectory,
                debugEventListener.pipePath());
        }
        finally {
            listener.dispose();
        }
    }

    private async _recordDebugAndGetDebugValues(fileName: string, testFrameworkName?: string) {
        await this._saveDirtyFiles();
        this._recordDebugRequest(testFrameworkName);
        let projectInfo: protocol.ProjectInformationResponse;
        try {
            projectInfo = await serverUtils.requestProjectInformation(this._server, { FileName: fileName });
        }
        catch (error) {
            return undefined;
        }

        let debugEventListener: DebugEventListener = null;
        let targetFrameworkVersion: string;

        if (projectInfo.MsBuildProject) {
            targetFrameworkVersion = projectInfo.MsBuildProject.TargetFramework;
            debugEventListener = new DebugEventListener(fileName, this._server, this._eventStream);
            debugEventListener.start();
        }
        else {
            throw new Error('Expected .csproj project.');
        }

        return { debugEventListener, targetFrameworkVersion };
    }

    public async debugDotnetTest(testMethod: string, fileName: string, testFrameworkName: string, noBuild: boolean = false) {
        // We support to styles of 'dotnet test' for debugging: The legacy 'project.json' testing, and the newer csproj support
        // using VS Test. These require a different level of communication.

        this._eventStream.post(new DotNetTestDebugStart(testMethod));

        let { debugEventListener, targetFrameworkVersion } = await this._recordDebugAndGetDebugValues(fileName, testFrameworkName);
        let runSettings = this._getRunSettings(fileName);

        try {
            let config = await this._getLaunchConfigurationForVSTest(fileName, testMethod, runSettings, testFrameworkName, targetFrameworkVersion, debugEventListener, noBuild);
            const workspaceFolder = vscode.workspace.getWorkspaceFolder(vscode.Uri.file(fileName));
            return vscode.debug.startDebugging(workspaceFolder, config);
        }
        catch (reason) {
            this._eventStream.post(new DotNetTestDebugStartFailure(reason));
            if (debugEventListener !== null) {
                debugEventListener.close();
            }
        }
    }

    public async debugDotnetTestsInClass(className: string, methodsToRun: string[], fileName: string, testFrameworkName: string, noBuild: boolean = false) {

        this._eventStream.post(new DotNetTestsInClassDebugStart(className));

        let { debugEventListener, targetFrameworkVersion } = await this._recordDebugAndGetDebugValues(fileName, testFrameworkName);
        let runSettings = this._getRunSettings(fileName);

        try {
            let config = await this._getLaunchConfigurationForVSTestClass(fileName, methodsToRun, runSettings, testFrameworkName, targetFrameworkVersion, debugEventListener, noBuild);
            const workspaceFolder = vscode.workspace.getWorkspaceFolder(vscode.Uri.file(fileName));
            return vscode.debug.startDebugging(workspaceFolder, config);
        }
        catch (reason) {
            this._eventStream.post(new DotNetTestDebugStartFailure(reason));
            if (debugEventListener != null) {
                debugEventListener.close();
            }
        }
    }

    private async _debugDotnetTestsInContext(fileName: string, fileUri: vscode.Uri, active: vscode.Position, editorLangId: string) {
        if (editorLangId !== "csharp") {
            this._eventStream.post(new DotNetTestMessage(`${vscode.workspace.asRelativePath(fileName, false)} is not a C# file, cannot run tests`));
            return;
        }

        this._eventStream.post(new DotNetTestDebugInContextStart(vscode.workspace.asRelativePath(fileName, false), active.line, active.character));

        let { debugEventListener, targetFrameworkVersion } = await this._recordDebugAndGetDebugValues(fileName);

        let runSettings = this._getRunSettings(fileName);

        try {
            let config = await this._getLaunchConfigurationForVSTestInContext(fileName, active.line, active.character, runSettings, targetFrameworkVersion, debugEventListener);
            if (config === null) {
                return;
            }

            const workspaceFolder = vscode.workspace.getWorkspaceFolder(fileUri);
            return vscode.debug.startDebugging(workspaceFolder, config);
        }
        catch (reason) {
            this._eventStream.post(new DotNetTestRunFailure(reason));
            if (debugEventListener !== null) {
                debugEventListener.close();
            }
        }
    }

    private async _getLaunchConfigurationForVSTestClass(
        fileName: string,
        methodsToRun: string[],
        runSettings: string,
        testFrameworkName: string,
        targetFrameworkVersion: string,
        debugEventListener: DebugEventListener,
        noBuild: boolean): Promise<LaunchConfiguration> {

        const listener = this._server.onTestMessage(e => {
            this._eventStream.post(new DotNetTestMessage(e.Message));
        });

        const request: protocol.V2.DebugTestClassGetStartInfoRequest = {
            FileName: fileName,
            MethodNames: methodsToRun,
            RunSettings: runSettings,
            TestFrameworkName: testFrameworkName,
            TargetFrameworkVersion: targetFrameworkVersion,
            NoBuild: noBuild
        };

        try {
            let response = await serverUtils.debugTestClassGetStartInfo(this._server, request);
            return this._createLaunchConfiguration(response.FileName, response.Arguments, response.WorkingDirectory, debugEventListener.pipePath());
        }
        finally {
            listener.dispose();
        }
    }

    private async _getLaunchConfigurationForVSTestInContext(
        fileName: string,
        line: number,
        column: number,
        runSettings: string,
        targetFrameworkVersion: string,
        debugEventListener: DebugEventListener): Promise<LaunchConfiguration | null> {

        const listener = this._server.onTestMessage(e => {
            this._eventStream.post(new DotNetTestMessage(e.Message));
        });

        const request: protocol.V2.DebugTestsInContextGetStartInfoRequest = {
            FileName: fileName,
            Line: line,
            Column: column,
            RunSettings: runSettings,
            TargetFrameworkVersion: targetFrameworkVersion
        };

        try {
            let response = await serverUtils.debugTestsInContextGetStartInfo(this._server, request);
            if (!response.Succeeded) {
                if (response.ContextHadNoTests) {
                    this._eventStream.post(new DotNetTestMessage(response.FailureReason));
                }
                else {
                    this._eventStream.post(new DotNetTestRunFailure(response.FailureReason));
                }

                return null;
            }

            return this._createLaunchConfiguration(response.FileName, response.Arguments, response.WorkingDirectory, debugEventListener.pipePath());
        }
        finally {
            listener.dispose();
        }
    }
}

class DebugEventListener {
    static s_activeInstance: DebugEventListener = null;
    _fileName: string;
    _server: OmniSharpServer;
    _pipePath: string;
    _eventStream: EventStream;

    _serverSocket: net.Server;
    _isClosed: boolean = false;

    constructor(fileName: string, server: OmniSharpServer, eventStream: EventStream) {
        this._fileName = fileName;
        this._server = server;
        this._eventStream = eventStream;

        if (os.platform() === 'win32') {
            this._pipePath = "\\\\.\\pipe\\Microsoft.VSCode.CSharpExt.TestDebugEvents" + process.pid;
        }
        else {
            let tmpdir = utils.getUnixTempDirectory();
            this._pipePath = path.join(tmpdir, "ms-dotnettools.csharp-tde-" + process.pid);
        }
    }

    public async start(): Promise<void> {

        // We use our process id as part of the pipe name, so if we still somehow have an old instance running, close it.
        if (DebugEventListener.s_activeInstance !== null) {
            DebugEventListener.s_activeInstance.close();
        }

        DebugEventListener.s_activeInstance = this;

        this._serverSocket = net.createServer((socket: net.Socket) => {
            socket.on('data', (buffer: Buffer) => {
                let event: DebuggerEventsProtocol.DebuggerEvent;
                try {
                    event = DebuggerEventsProtocol.decodePacket(buffer);
                }
                catch (e) {
                    this._eventStream.post(new DotNetTestDebugWarning("Invalid event received from debugger"));
                    return;
                }

                switch (event.eventType) {
                    case DebuggerEventsProtocol.EventType.ProcessLaunched:
                        let processLaunchedEvent = <DebuggerEventsProtocol.ProcessLaunchedEvent>(event);
                        this._eventStream.post(new DotNetTestDebugProcessStart(processLaunchedEvent.targetProcessId));
                        this.onProcessLaunched(processLaunchedEvent.targetProcessId);
                        break;

                    case DebuggerEventsProtocol.EventType.DebuggingStopped:
                        this._eventStream.post(new DotNetTestDebugComplete());
                        this.onDebuggingStopped();
                        break;
                }
            });

            socket.on('end', () => {
                this.onDebuggingStopped();
            });
        });

        await this.removeSocketFileIfExists();
        return new Promise<void>((resolve, reject) => {
            let isStarted: boolean = false;
            this._serverSocket.on('error', (err: Error) => {
                if (!isStarted) {
                    reject(err.message);
                } else {
                    this._eventStream.post(new DotNetTestDebugWarning(`Communications error on debugger event channel. ${err.message}`));
                }
            });

            this._serverSocket.listen(this._pipePath, () => {
                isStarted = true;
                resolve();
            });
        });
    }

    public pipePath(): string {
        return this._pipePath;
    }

    public close() {
        if (this === DebugEventListener.s_activeInstance) {
            DebugEventListener.s_activeInstance = null;
        }

        if (this._isClosed) {
            return;
        }

        this._isClosed = true;

        if (this._serverSocket !== null) {
            this._serverSocket.close();
        }
    }

    private async onProcessLaunched(targetProcessId: number): Promise<void> {
        let request: protocol.V2.DebugTestLaunchRequest = {
            FileName: this._fileName,
            TargetProcessId: targetProcessId
        };

        const disposable = this._server.onTestMessage(e => {
            this._eventStream.post(new DotNetTestMessage(e.Message));
        });

        try {
            await serverUtils.debugTestLaunch(this._server, request);
        }
        finally {
            disposable.dispose();
        }
    }

    private onDebuggingStopped(): void {
        if (this._isClosed) {
            return;
        }

        let request: protocol.V2.DebugTestStopRequest = {
            FileName: this._fileName
        };
        try {
            serverUtils.debugTestStop(this._server, request);
            this.close();
        }
        catch (error) {
            return;
        }
    }

    private async removeSocketFileIfExists(): Promise<void> {
        if (os.platform() === 'win32') {
            // Win32 doesn't use the file system for pipe names
            return Promise.resolve();
        }
        else {
            return utils.deleteIfExists(this._pipePath);
        }
    }
}<|MERGE_RESOLUTION|>--- conflicted
+++ resolved
@@ -173,13 +173,8 @@
     public async discoverTests(fileName: string, testFrameworkName: string, noBuild: boolean): Promise<protocol.V2.TestInfo[]> {
 
         let targetFrameworkVersion = await this._recordRunAndGetFrameworkVersion(fileName, testFrameworkName);
-<<<<<<< HEAD
-        let runSettings = this._getRunSettings();
-        
-=======
         let runSettings = this._getRunSettings(fileName);
 
->>>>>>> 132e2366
         const request: protocol.V2.DiscoverTestsRequest = {
             FileName: fileName,
             RunSettings: runSettings,
@@ -197,12 +192,8 @@
         }
     }
 
-<<<<<<< HEAD
-    private _getRunSettings(): string | undefined {
-        return this.optionProvider.GetLatestOptions().testRunSettings;
-=======
     private _getRunSettings(filename: string): string | undefined {
-        const testSettingsPath = vscode.workspace.getConfiguration('omnisharp').get<string>('testRunSettings');
+        const testSettingsPath = this.optionProvider.GetLatestOptions().testRunSettings;
         if (!testSettingsPath) {
             return undefined;
         }
@@ -216,7 +207,6 @@
         const workspaceFolder = vscode.workspace.getWorkspaceFolder(fileUri);
 
         return path.join(workspaceFolder.uri.fsPath, testSettingsPath);
->>>>>>> 132e2366
     }
 
     public async runDotnetTest(testMethod: string, fileName: string, testFrameworkName: string, noBuild: boolean = false) {
