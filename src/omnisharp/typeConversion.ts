/*---------------------------------------------------------------------------------------------
 *  Copyright (c) Microsoft Corporation. All rights reserved.
 *  Licensed under the MIT License. See License.txt in the project root for license information.
 *--------------------------------------------------------------------------------------------*/

import * as protocol from './protocol';
import * as vscode from 'vscode';

export function toLocation(location: protocol.ResourceLocation | protocol.QuickFix): vscode.Location {
    const fileName = vscode.Uri.file(location.FileName);
    return toLocationFromUri(fileName, location);
}

export function toLocationFromUri(uri: vscode.Uri, location: protocol.ResourceLocation | protocol.QuickFix): vscode.Location {
    const position = new vscode.Position(location.Line, location.Column);

    const endLine = (<protocol.QuickFix>location).EndLine;
    const endColumn = (<protocol.QuickFix>location).EndColumn;

    if (endLine !== undefined && endColumn !== undefined) {
        const endPosition = new vscode.Position(endLine, endColumn);
        return new vscode.Location(uri, new vscode.Range(position, endPosition));
    }

    return new vscode.Location(uri, position);
}

export function toVscodeLocation(omnisharpLocation: protocol.V2.Location): vscode.Location {
    return new vscode.Location(vscode.Uri.file(omnisharpLocation.FileName), toRange3(omnisharpLocation.Range));
}

export function toRange(rangeLike: { Line: number; Column: number; EndLine: number; EndColumn: number; }): vscode.Range {
    let { Line, Column, EndLine, EndColumn } = rangeLike;
    return toVSCodeRange(Line, Column, EndLine, EndColumn);
}

export function toRange2(rangeLike: { StartLine: number; StartColumn: number; EndLine: number; EndColumn: number; }): vscode.Range {
    let { StartLine, StartColumn, EndLine, EndColumn } = rangeLike;
    return toVSCodeRange(StartLine, StartColumn, EndLine, EndColumn);
}

export function toRange3(range: protocol.V2.Range): vscode.Range {
    return toVSCodeRange(range.Start.Line, range.Start.Column, range.End.Line, range.End.Column);
}

export function toVSCodeRange(StartLine: number, StartColumn: number, EndLine: number, EndColumn: number): vscode.Range {
    return new vscode.Range(StartLine, StartColumn, EndLine, EndColumn);
}

export function fromVSCodeRange(range: vscode.Range): protocol.V2.Range {
    return {
        Start: fromVSCodePosition(range.start),
        End: fromVSCodePosition(range.end)
    };
}

export function fromVSCodePosition(position: vscode.Position): protocol.V2.Point {
    return { Line: position.line, Column: position.character };
}

export function toVSCodePosition(point: protocol.V2.Point): vscode.Position {
    return new vscode.Position(point.Line, point.Column);
}

<<<<<<< HEAD
export function toVSCodeTextEdit(textChange: protocol.LinePositionSpanTextChange): vscode.TextEdit {
    return new vscode.TextEdit(toVSCodeRange(textChange), textChange.NewText);

    function toVSCodeRange(textChange: protocol.LinePositionSpanTextChange): vscode.Range {
        const newStart = new vscode.Position(textChange.StartLine, textChange.StartColumn);
        const newEnd = new vscode.Position(textChange.EndLine, textChange.EndColumn);
        return new vscode.Range(newStart, newEnd);
    }
}

export function createRequest<T extends protocol.Request>(document: vscode.TextDocument, where: vscode.Position | vscode.Range, includeBuffer: boolean = false): T {

    let Line: number, Column: number;

    if (where instanceof vscode.Position) {
        Line = where.line;
        Column = where.character;
    } else if (where instanceof vscode.Range) {
        Line = where.start.line;
        Column = where.start.character;
    }

=======
export function createRequest<T extends protocol.Request>(document: vscode.TextDocument, where: vscode.Position, includeBuffer: boolean = false): T {
>>>>>>> f5139a15
    // for metadata sources, we need to remove the [metadata] from the filename, and prepend the $metadata$ authority
    // this is expected by the Omnisharp server to support metadata-to-metadata navigation
    const fileName = document.uri.scheme === "omnisharp-metadata" ?
        `${document.uri.authority}${document.fileName.replace("[metadata] ", "")}` :
        document.fileName;

    const request: protocol.Request = {
        FileName: fileName,
        Buffer: includeBuffer ? document.getText() : undefined,
        Line: where.line,
        Column: where.character,
    };

    return <T>request;
}<|MERGE_RESOLUTION|>--- conflicted
+++ resolved
@@ -62,7 +62,6 @@
     return new vscode.Position(point.Line, point.Column);
 }
 
-<<<<<<< HEAD
 export function toVSCodeTextEdit(textChange: protocol.LinePositionSpanTextChange): vscode.TextEdit {
     return new vscode.TextEdit(toVSCodeRange(textChange), textChange.NewText);
 
@@ -85,9 +84,6 @@
         Column = where.start.character;
     }
 
-=======
-export function createRequest<T extends protocol.Request>(document: vscode.TextDocument, where: vscode.Position, includeBuffer: boolean = false): T {
->>>>>>> f5139a15
     // for metadata sources, we need to remove the [metadata] from the filename, and prepend the $metadata$ authority
     // this is expected by the Omnisharp server to support metadata-to-metadata navigation
     const fileName = document.uri.scheme === "omnisharp-metadata" ?
@@ -97,8 +93,8 @@
     const request: protocol.Request = {
         FileName: fileName,
         Buffer: includeBuffer ? document.getText() : undefined,
-        Line: where.line,
-        Column: where.character,
+        Line: Line,
+        Column: Column,
     };
 
     return <T>request;
