--- conflicted
+++ resolved
@@ -399,10 +399,6 @@
             args.push('RoslynExtensionsOptions:EnableAsyncCompletion=true');
         }
 
-<<<<<<< HEAD
-        for (let i = 0; i < options.dotNetCliPaths.length; i++) {
-            args.push(`DotNetCliOptions:LocationPaths:${i}=${options.dotNetCliPaths[i]}`);
-=======
         if (options.sdkPath.length > 0) {
             args.push(`Sdk:Path='${options.sdkPath}'`);
         }
@@ -435,7 +431,10 @@
 
         if (options.analyzeOpenDocumentsOnly === true) {
             args.push('RoslynExtensionsOptions:AnalyzeOpenDocumentsOnly=true');
->>>>>>> a675b5fd
+        }
+
+        for (let i = 0; i < options.dotNetCliPaths.length; i++) {
+            args.push(`DotNetCliOptions:LocationPaths:${i}=${options.dotNetCliPaths[i]}`);
         }
 
         let launchInfo: LaunchInfo;
