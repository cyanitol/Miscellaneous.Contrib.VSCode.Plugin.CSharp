--- conflicted
+++ resolved
@@ -86,6 +86,7 @@
     private _launchTarget: LaunchTarget;
     private _requestQueue: RequestQueueCollection;
     private _serverProcess: ChildProcess;
+    private _options: Options;
 
     private _omnisharpManager: OmnisharpManager;
     private updateProjectDebouncer = new Subject<ObservableEvents.ProjectModified>();
@@ -292,11 +293,8 @@
 
         const solutionPath = launchTarget.target;
         const cwd = path.dirname(solutionPath);
-<<<<<<< HEAD
 
         this._options = Options.Read();
-=======
->>>>>>> d73abff8
 
         let args = [
             '-s', solutionPath,
@@ -427,12 +425,8 @@
     }
 
     public autoStart(preferredPath: string): Thenable<void> {
-<<<<<<< HEAD
-        return findLaunchTargets().then((launchTargets) => {
-=======
         const options = this.optionProvider.GetLatestOptions();
         return findLaunchTargets(options).then(async launchTargets => {
->>>>>>> d73abff8
             // If there aren't any potential launch targets, we create file watcher and try to
             // start the server again once a *.sln, *.csproj, project.json, CSX or Cake file is created.
             if (launchTargets.length === 0) {
