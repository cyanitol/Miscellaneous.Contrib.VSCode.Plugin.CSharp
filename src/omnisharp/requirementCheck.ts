/*---------------------------------------------------------------------------------------------
<<<<<<< HEAD
 *  Copyright (c) Microsoft Corporation. All rights reserved.
 *  Licensed under the MIT License. See License.txt in the project root for license information.
 *--------------------------------------------------------------------------------------------*/

import * as vscode from 'vscode';
import * as semver from 'semver';
import { getDotnetInfo } from '../utils/getDotnetInfo';
import { Options } from '../shared/options';
import { getMonoVersion } from '../utils/getMonoVersion';
import { OmniSharpMonoResolver } from './omniSharpMonoResolver';
import { getMSBuildVersion } from '../utils/getMsBuildInfo';
=======
*  Copyright (c) Microsoft Corporation. All rights reserved.
*  Licensed under the MIT License. See License.txt in the project root for license information.
*--------------------------------------------------------------------------------------------*/

import * as vscode from "vscode";
import * as semver from "semver";
import { getDotnetInfo } from "../shared/utils/getDotnetInfo";
import { Options } from "../shared/options";
import { getMonoVersion } from "../utils/getMonoVersion";
import { OmniSharpMonoResolver } from "./OmniSharpMonoResolver";
import { getMSBuildVersion } from "../utils/getMSBuildInfo";
>>>>>>> 32917c20

export interface RequirementResult {
    needsDotNetSdk: boolean;
    needsMono: boolean;
    needsMSBuildTools: boolean;
}

export async function validateRequirements(options: Options): Promise<boolean> {
    const result = await checkRequirements(options);

    if (result.needsDotNetSdk) {
        const downloadSdk = await promptToDownloadDotNetSDK();

        if (downloadSdk === PromptResult.Yes) {
            const dotnetcoreURL = 'https://dot.net/core-sdk-vscode';
            vscode.env.openExternal(vscode.Uri.parse(dotnetcoreURL));
        } else if (downloadSdk === PromptResult.No) {
            vscode.commands.executeCommand('workbench.action.openGlobalSettings');
        }

        return false;
    }

    if (result.needsMono || result.needsMSBuildTools) {
        // Since we are currently not checking for MSBuild Tools on Windows this indicates a partial install of Mono.

        const downloadMono = await promptToDownloadMono();

        if (downloadMono === PromptResult.Yes) {
            const monoURL = 'https://www.mono-project.com/download/stable/';
            vscode.env.openExternal(vscode.Uri.parse(monoURL));
        } else if (downloadMono === PromptResult.No) {
            vscode.commands.executeCommand('workbench.action.openGlobalSettings');
        }

        return false;
    }

    return true;
}

async function checkRequirements(options: Options): Promise<RequirementResult> {
    if (options.omnisharpOptions.useModernNet) {
        const dotnetInfo = await getDotnetInfo(options.omnisharpOptions.dotNetCliPaths);
        const needsDotNetSdk = dotnetInfo.Version === undefined || semver.lt(dotnetInfo.Version, '6.0.0');
        return {
            needsDotNetSdk,
            needsMono: false,
            needsMSBuildTools: false,
        };
    }

    if (process.platform === 'win32') {
        // Need to determine way to surface missing MSBuild Tools for windows.
        return {
            needsMSBuildTools: false,
            needsDotNetSdk: false,
            needsMono: false,
        };
    } else {
        const monoResolver = new OmniSharpMonoResolver(getMonoVersion);
        let monoError = false;
        try {
            await monoResolver.getHostExecutableInfo(options);
        } catch (e) {
            monoError = true;
        }

        const msbuildVersion = await getMSBuildVersion();

        return {
            needsMono: monoError,
            needsDotNetSdk: false,
            needsMSBuildTools: msbuildVersion === undefined,
        };
    }
}

enum PromptResult {
    Dismissed,
    Yes,
    No,
}

interface PromptItem extends vscode.MessageItem {
    result: PromptResult;
}

async function promptToDownloadDotNetSDK() {
    return new Promise<PromptResult>((resolve, _) => {
        const message =
            'OmniSharp requires an install of the .NET SDK to provide language services when `omnisharp.useModernNet` is enabled in Settings. Please install the latest .NET SDK and restart vscode. If you continue see this error after installing .NET and restarting vscode, you may need to log out and log back in or restart your system for changes to the PATH to take effect.';

        const messageOptions: vscode.MessageOptions = { modal: true };

        const yesItem: PromptItem = { title: 'Get the SDK', result: PromptResult.Yes };
        const noItem: PromptItem = { title: 'Open settings', result: PromptResult.No, isCloseAffordance: true };

        vscode.window
            .showErrorMessage(message, messageOptions, noItem, yesItem)
            .then((selection) => resolve(selection?.result ?? PromptResult.Dismissed));
    });
}

async function promptToDownloadMono() {
    return new Promise<PromptResult>((resolve, _) => {
        const message =
            'OmniSharp requires a complete install of Mono (including MSBuild) to provide language services when `omnisharp.useModernNet` is disabled in Settings. Please install the latest Mono and restart.';

        const messageOptions: vscode.MessageOptions = { modal: true };

        const yesItem: PromptItem = { title: 'Download Mono', result: PromptResult.Yes };
        const noItem: PromptItem = { title: 'Open settings', result: PromptResult.No, isCloseAffordance: true };

        vscode.window
            .showErrorMessage(message, messageOptions, noItem, yesItem)
            .then((selection) => resolve(selection?.result ?? PromptResult.Dismissed));
    });
}<|MERGE_RESOLUTION|>--- conflicted
+++ resolved
@@ -1,29 +1,15 @@
 /*---------------------------------------------------------------------------------------------
-<<<<<<< HEAD
  *  Copyright (c) Microsoft Corporation. All rights reserved.
  *  Licensed under the MIT License. See License.txt in the project root for license information.
  *--------------------------------------------------------------------------------------------*/
 
 import * as vscode from 'vscode';
 import * as semver from 'semver';
-import { getDotnetInfo } from '../utils/getDotnetInfo';
+import { getDotnetInfo } from '../shared/utils/getDotnetInfo';
 import { Options } from '../shared/options';
 import { getMonoVersion } from '../utils/getMonoVersion';
 import { OmniSharpMonoResolver } from './omniSharpMonoResolver';
 import { getMSBuildVersion } from '../utils/getMsBuildInfo';
-=======
-*  Copyright (c) Microsoft Corporation. All rights reserved.
-*  Licensed under the MIT License. See License.txt in the project root for license information.
-*--------------------------------------------------------------------------------------------*/
-
-import * as vscode from "vscode";
-import * as semver from "semver";
-import { getDotnetInfo } from "../shared/utils/getDotnetInfo";
-import { Options } from "../shared/options";
-import { getMonoVersion } from "../utils/getMonoVersion";
-import { OmniSharpMonoResolver } from "./OmniSharpMonoResolver";
-import { getMSBuildVersion } from "../utils/getMSBuildInfo";
->>>>>>> 32917c20
 
 export interface RequirementResult {
     needsDotNetSdk: boolean;
