/*---------------------------------------------------------------------------------------------
 *  Copyright (c) Microsoft Corporation. All rights reserved.
 *  Licensed under the MIT License. See License.txt in the project root for license information.
 *--------------------------------------------------------------------------------------------*/

import * as utils from './utils';
import * as vscode from 'vscode';
import { AddAssetResult, addAssetsIfNecessary } from '../assets';
import reportDiagnostics, { Advisor } from '../features/diagnosticsProvider';
import { safeLength, sum } from '../common';
import { CSharpConfigurationProvider } from '../configurationProvider';
import CodeActionProvider from '../features/codeActionProvider';
import CodeLensProvider from '../features/codeLensProvider';
import CompletionItemProvider from '../features/completionItemProvider';
import DefinitionMetadataDocumentProvider from '../features/definitionMetadataDocumentProvider';
import DefinitionProvider from '../features/definitionProvider';
import DocumentHighlightProvider from '../features/documentHighlightProvider';
import DocumentSymbolProvider from '../features/documentSymbolProvider';
import FormatProvider from '../features/formattingEditProvider';
import HoverProvider from '../features/hoverProvider';
import ImplementationProvider from '../features/implementationProvider';
import { OmniSharpServer } from './server';
import { Options } from './options';
import ReferenceProvider from '../features/referenceProvider';
import RenameProvider from '../features/renameProvider';
import SignatureHelpProvider from '../features/signatureHelpProvider';
import TestManager from '../features/dotnetTest';
import WorkspaceSymbolProvider from '../features/workspaceSymbolProvider';
import forwardChanges from '../features/changeForwarding';
import registerCommands from '../features/commands';
import { PlatformInformation } from '../platform';
import { ProjectJsonDeprecatedWarning, OmnisharpStart } from './loggingEvents';
import { EventStream } from '../EventStream';

export let omnisharp: OmniSharpServer;

export function activate(context: vscode.ExtensionContext, eventStream: EventStream, packageJSON: any, platformInfo: PlatformInformation) {
    const documentSelector: vscode.DocumentSelector = {
        language: 'csharp',
        scheme: 'file' // only files from disk
    };

    const options = Options.Read();
    const server = new OmniSharpServer(eventStream, packageJSON, platformInfo);

    omnisharp = server;
    const advisor = new Advisor(server); // create before server is started
    const disposables: vscode.Disposable[] = [];
    const localDisposables: vscode.Disposable[] = [];

    disposables.push(server.onServerStart(() => {
        // register language feature provider on start
        const definitionMetadataDocumentProvider = new DefinitionMetadataDocumentProvider();
        definitionMetadataDocumentProvider.register();
        localDisposables.push(definitionMetadataDocumentProvider);

        const definitionProvider = new DefinitionProvider(server, definitionMetadataDocumentProvider);
        localDisposables.push(vscode.languages.registerDefinitionProvider(documentSelector, definitionProvider));
        localDisposables.push(vscode.languages.registerDefinitionProvider({ scheme: definitionMetadataDocumentProvider.scheme }, definitionProvider));
        localDisposables.push(vscode.languages.registerImplementationProvider(documentSelector, new ImplementationProvider(server)));
        const testManager = new TestManager(server, eventStream);
        localDisposables.push(testManager);
        localDisposables.push(vscode.languages.registerCodeLensProvider(documentSelector, new CodeLensProvider(server, testManager)));
        localDisposables.push(vscode.languages.registerDocumentHighlightProvider(documentSelector, new DocumentHighlightProvider(server)));
        localDisposables.push(vscode.languages.registerDocumentSymbolProvider(documentSelector, new DocumentSymbolProvider(server)));
        localDisposables.push(vscode.languages.registerReferenceProvider(documentSelector, new ReferenceProvider(server)));
        localDisposables.push(vscode.languages.registerHoverProvider(documentSelector, new HoverProvider(server)));
        localDisposables.push(vscode.languages.registerRenameProvider(documentSelector, new RenameProvider(server)));
        if (options.useFormatting) {
            localDisposables.push(vscode.languages.registerDocumentRangeFormattingEditProvider(documentSelector, new FormatProvider(server)));
            localDisposables.push(vscode.languages.registerOnTypeFormattingEditProvider(documentSelector, new FormatProvider(server), '}', ';'));
        }
        localDisposables.push(vscode.languages.registerCompletionItemProvider(documentSelector, new CompletionItemProvider(server), '.', ' '));
        localDisposables.push(vscode.languages.registerWorkspaceSymbolProvider(new WorkspaceSymbolProvider(server)));
        localDisposables.push(vscode.languages.registerSignatureHelpProvider(documentSelector, new SignatureHelpProvider(server), '(', ','));
        const codeActionProvider = new CodeActionProvider(server);
        localDisposables.push(codeActionProvider);
        localDisposables.push(vscode.languages.registerCodeActionsProvider(documentSelector, codeActionProvider));
        localDisposables.push(reportDiagnostics(server, advisor));
        localDisposables.push(forwardChanges(server));
    }));

    disposables.push(server.onServerStop(() => {
        // remove language feature providers on stop
        vscode.Disposable.from(...localDisposables).dispose();
    }));

    disposables.push(registerCommands(server, eventStream,platformInfo));

    if (!context.workspaceState.get<boolean>('assetPromptDisabled')) {
        disposables.push(server.onServerStart(() => {
            // Update or add tasks.json and launch.json
            addAssetsIfNecessary(server).then(result => {
                if (result === AddAssetResult.Disable) {
                    context.workspaceState.update('assetPromptDisabled', true);
                }
            });
        }));
    }

    // After server is started (and projects are loaded), check to see if there are
    // any project.json projects if the suppress option is not set. If so, notify the user about migration.
    let csharpConfig = vscode.workspace.getConfiguration('csharp');
    if (!csharpConfig.get<boolean>('suppressProjectJsonWarning')) {
        disposables.push(server.onServerStart(() => {
            utils.requestWorkspaceInformation(server)
                .then(workspaceInfo => {
                    if (workspaceInfo.DotNet && workspaceInfo.DotNet.Projects.length > 0) {
                        const shortMessage = 'project.json is no longer a supported project format for .NET Core applications.';
                        const moreDetailItem: vscode.MessageItem = { title: 'More Detail' };
                        vscode.window.showWarningMessage(shortMessage, moreDetailItem)
                            .then(item => {
                                eventStream.post(new ProjectJsonDeprecatedWarning());
                            });
                    }
                });
        }));
    }

    // Send telemetry about the sorts of projects the server was started on.
    disposables.push(server.onServerStart(() => {
        let measures: { [key: string]: number } = {};

        utils.requestWorkspaceInformation(server)
            .then(workspaceInfo => {
                if (workspaceInfo.DotNet && workspaceInfo.DotNet.Projects.length > 0) {
                    measures['projectjson.projectcount'] = workspaceInfo.DotNet.Projects.length;
                    measures['projectjson.filecount'] = sum(workspaceInfo.DotNet.Projects, p => safeLength(p.SourceFiles));
                }

                if (workspaceInfo.MsBuild && workspaceInfo.MsBuild.Projects.length > 0) {
                    measures['msbuild.projectcount'] = workspaceInfo.MsBuild.Projects.length;
                    measures['msbuild.filecount'] = sum(workspaceInfo.MsBuild.Projects, p => safeLength(p.SourceFiles));
                    measures['msbuild.unityprojectcount'] = sum(workspaceInfo.MsBuild.Projects, p => p.IsUnityProject ? 1 : 0);
                    measures['msbuild.netcoreprojectcount'] = sum(workspaceInfo.MsBuild.Projects, p => utils.isNetCoreProject(p) ? 1 : 0);
                }

                // TODO: Add measurements for script.

                eventStream.post(new OmnisharpStart('OmniSharp.Start', measures));
            });
    }));

    // read and store last solution or folder path
    disposables.push(server.onBeforeServerStart(path => context.workspaceState.update('lastSolutionPathOrFolder', path)));

    if (options.autoStart) {
        server.autoStart(context.workspaceState.get<string>('lastSolutionPathOrFolder'));
    }

    // stop server on deactivate
    disposables.push(new vscode.Disposable(() => {
        advisor.dispose();
        server.stop();
    }));

    // Register ConfigurationProvider
    disposables.push(vscode.debug.registerDebugConfigurationProvider('coreclr', new CSharpConfigurationProvider(server)));

    context.subscriptions.push(...disposables);

<<<<<<< HEAD
    return new Promise<string>(resolve => server.onServerStart(e => resolve(e)));
=======
    return new Promise<OmniSharpServer>(resolve => server.onServerStart(e => resolve(server))); 
>>>>>>> 1f3e77a0
}<|MERGE_RESOLUTION|>--- conflicted
+++ resolved
@@ -85,7 +85,7 @@
         vscode.Disposable.from(...localDisposables).dispose();
     }));
 
-    disposables.push(registerCommands(server, eventStream,platformInfo));
+    disposables.push(registerCommands(server, eventStream, platformInfo));
 
     if (!context.workspaceState.get<boolean>('assetPromptDisabled')) {
         disposables.push(server.onServerStart(() => {
@@ -159,9 +159,5 @@
 
     context.subscriptions.push(...disposables);
 
-<<<<<<< HEAD
-    return new Promise<string>(resolve => server.onServerStart(e => resolve(e)));
-=======
-    return new Promise<OmniSharpServer>(resolve => server.onServerStart(e => resolve(server))); 
->>>>>>> 1f3e77a0
+    return new Promise<OmniSharpServer>(resolve => server.onServerStart(e => resolve(server)));
 }