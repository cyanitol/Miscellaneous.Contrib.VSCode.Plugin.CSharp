--- conflicted
+++ resolved
@@ -38,11 +38,8 @@
 import { StructureProvider } from '../features/structureProvider';
 import { OmniSharpMonoResolver } from './OmniSharpMonoResolver';
 import { getMonoVersion } from '../utils/getMonoVersion';
-<<<<<<< HEAD
 import { FixAllProvider } from '../features/fixAllProvider';
-=======
 import { LanguageMiddlewareFeature } from './LanguageMiddlewareFeature';
->>>>>>> 74f4c5b4
 
 export interface ActivationResult {
     readonly server: OmniSharpServer;
@@ -92,12 +89,8 @@
         const codeActionProvider = new CodeActionProvider(server, optionProvider, languageMiddlewareFeature);
         localDisposables.add(codeActionProvider);
         localDisposables.add(vscode.languages.registerCodeActionsProvider(documentSelector, codeActionProvider));
-<<<<<<< HEAD
         localDisposables.add(vscode.languages.registerCodeActionsProvider(documentSelector, new FixAllProvider(server)));
-        localDisposables.add(reportDiagnostics(server, advisor));
-=======
         localDisposables.add(reportDiagnostics(server, advisor, languageMiddlewareFeature));
->>>>>>> 74f4c5b4
         localDisposables.add(forwardChanges(server));
         localDisposables.add(trackVirtualDocuments(server, eventStream));
         localDisposables.add(vscode.languages.registerFoldingRangeProvider(documentSelector, new StructureProvider(server, languageMiddlewareFeature)));
