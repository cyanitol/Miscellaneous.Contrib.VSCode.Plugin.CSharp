--- conflicted
+++ resolved
@@ -11,12 +11,9 @@
 import { AssetGenerator, ProgramLaunchType, replaceCommentPropertiesWithComments, updateJsonWithComments } from '../../src/shared/assets';
 import { parse } from 'jsonc-parser';
 import { use as chaiUse, should } from 'chai';
-<<<<<<< HEAD
 import { ProjectDebugInformation } from '../../src/shared/IWorkspaceDebugInformationProvider';
 import { findNetCoreTargetFramework } from '../../src/shared/utils';
-=======
 import { isNotNull } from '../testUtil';
->>>>>>> f267b163
 
 chaiUse(require('chai-string'));
 
@@ -114,11 +111,7 @@
         let launchJson = parse(generator.createLaunchJsonConfigurations(ProgramLaunchType.Console), undefined, { disallowComments: true });
         let programPath: string = launchJson[0].program;
 
-<<<<<<< HEAD
-        checkProgramPath(rootPath, programPath, info[0].outputPath);
-=======
-        checkProgramPath(rootPath, programPath, info.MsBuild!.Projects[0].TargetPath);
->>>>>>> f267b163
+        checkProgramPath(rootPath, programPath, info[0].outputPath);
     });
 
     [5, 6, 7, 8, 9].forEach(version => {
@@ -132,11 +125,7 @@
             let launchJson = parse(generator.createLaunchJsonConfigurations(ProgramLaunchType.Console), undefined, { disallowComments: true });
             let programPath: string = launchJson[0].program;
 
-<<<<<<< HEAD
             checkProgramPath(rootPath, programPath, info[0].outputPath);
-=======
-            checkProgramPath(rootPath, programPath, info.MsBuild!.Projects[0].TargetPath);
->>>>>>> f267b163
         });
     });
 
@@ -148,11 +137,7 @@
         let launchJson = parse(generator.createLaunchJsonConfigurations(ProgramLaunchType.Console), undefined, { disallowComments: true });
         let programPath: string = launchJson[0].program;
 
-<<<<<<< HEAD
-        checkProgramPath(rootPath, programPath, info[0].outputPath);
-=======
-        checkProgramPath(rootPath, programPath, info.MsBuild!.Projects[0].TargetPath);
->>>>>>> f267b163
+        checkProgramPath(rootPath, programPath, info[0].outputPath);
     });
 
     test("Create launch.json for project opened in workspace with non-relative output path", function() {
@@ -168,11 +153,7 @@
         let launchJson = parse(generator.createLaunchJsonConfigurations(ProgramLaunchType.Console), undefined, { disallowComments: true });
         let programPath: string = launchJson[0].program;
 
-<<<<<<< HEAD
-        checkProgramPath(rootPath, programPath, info[0].outputPath);
-=======
-        checkProgramPath(rootPath, programPath, info.MsBuild!.Projects[0].TargetPath);
->>>>>>> f267b163
+        checkProgramPath(rootPath, programPath, info[0].outputPath);
     });
 
     test("Create launch.json for Blazor web assembly standalone project opened in workspace", () => {
@@ -210,11 +191,7 @@
         const cwd = hostedBlazorLaunchConfig.cwd;
         const hosted = hostedBlazorLaunchConfig.hosted;
 
-<<<<<<< HEAD
-        checkProgramPath(rootPath, programPath, info[0].outputPath);
-=======
-        checkProgramPath(rootPath, programPath, info.MsBuild!.Projects[0].TargetPath);
->>>>>>> f267b163
+        checkProgramPath(rootPath, programPath, info[0].outputPath);
 
         cwd.should.equal('${workspaceFolder}');
         hosted.should.equal(true);
@@ -231,11 +208,7 @@
         const cwd = hostedBlazorLaunchConfig.cwd;
         const hosted = hostedBlazorLaunchConfig.hosted;
 
-<<<<<<< HEAD
-        checkProgramPath(rootPath, programPath, info[0].outputPath);
-=======
-        checkProgramPath(rootPath, programPath, info.MsBuild!.Projects[0].TargetPath);
->>>>>>> f267b163
+        checkProgramPath(rootPath, programPath, info[0].outputPath);
 
         cwd.should.equal('${workspaceFolder}/nested');
         hosted.should.equal(true);
@@ -249,11 +222,7 @@
         let launchJson = parse(generator.createLaunchJsonConfigurations(ProgramLaunchType.Web), undefined, { disallowComments: true });
         let programPath: string = launchJson[0].program;
 
-<<<<<<< HEAD
-        checkProgramPath(rootPath, programPath, info[0].outputPath);
-=======
-        checkProgramPath(rootPath, programPath, info.MsBuild!.Projects[0].TargetPath);
->>>>>>> f267b163
+        checkProgramPath(rootPath, programPath, info[0].outputPath);
     });
 
     test("Create launch.json for nested web project opened in workspace", () => {
@@ -264,11 +233,7 @@
         let launchJson = parse(generator.createLaunchJsonConfigurations(ProgramLaunchType.Web), undefined, { disallowComments: true });
         let programPath: string = launchJson[0].program;
 
-<<<<<<< HEAD
-        checkProgramPath(rootPath, programPath, info[0].outputPath);
-=======
-        checkProgramPath(rootPath, programPath, info.MsBuild!.Projects[0].TargetPath);
->>>>>>> f267b163
+        checkProgramPath(rootPath, programPath, info[0].outputPath);
     });
 
     test("Add a new item to JSON", () => {
@@ -387,8 +352,7 @@
     };
 }
 
-<<<<<<< HEAD
-function createMSBuildWorkspaceInformation(projectPath: string, assemblyName: string, targetFrameworkShortName: string, targetPath: string = undefined, isExe: boolean = true, isWebProject: boolean = false, isBlazorWebAssemblyStandalone: boolean = false, isBlazorWebAssemblyHosted: boolean = false): ProjectDebugInformation[] {
+function createMSBuildWorkspaceInformation(projectPath: string, assemblyName: string, targetFrameworkShortName: string, targetPath: string | undefined = undefined, isExe: boolean = true, isWebProject: boolean = false, isBlazorWebAssemblyStandalone: boolean = false, isBlazorWebAssemblyHosted: boolean = false): ProjectDebugInformation[] {
     return [
             {
                 projectPath: projectPath,
@@ -402,35 +366,4 @@
                 isBlazorWebAssemblyStandalone: isBlazorWebAssemblyStandalone
             }
     ];
-=======
-function createMSBuildWorkspaceInformation(projectPath: string, assemblyName: string, targetFrameworkShortName: string, targetPath: string | undefined = undefined, isExe: boolean = true, isWebProject: boolean = false, isBlazorWebAssemblyStandalone: boolean = false, isBlazorWebAssemblyHosted: boolean = false): protocol.WorkspaceInformationResponse {
-    return {
-        MsBuild: {
-            SolutionPath: '',
-            Projects: [
-                {
-                    ProjectGuid: '',
-                    Path: projectPath,
-                    AssemblyName: assemblyName,
-                    TargetPath: targetPath ?? path.join(path.dirname(projectPath), 'bin', 'Debug', new Date().getTime().toString(), targetFrameworkShortName, `${assemblyName}.dll`),
-                    TargetFramework: '',
-                    SourceFiles: [],
-                    TargetFrameworks: [
-                        {
-                            Name: '',
-                            FriendlyName: '',
-                            ShortName: targetFrameworkShortName
-                        }
-                    ],
-                    OutputPath: '',
-                    IsExe: isExe,
-                    IsUnityProject: false,
-                    IsWebProject: isWebProject,
-                    IsBlazorWebAssemblyHosted: isBlazorWebAssemblyHosted,
-                    IsBlazorWebAssemblyStandalone: isBlazorWebAssemblyStandalone,
-                }
-            ],
-        }
-    };
->>>>>>> f267b163
 }