--- conflicted
+++ resolved
@@ -1719,18 +1719,16 @@
             "default": null,
             "description": "%configuration.dotnet.server.crashDumpPath%"
           },
-<<<<<<< HEAD
           "dotnet.enableXamlToolsPreview": {
             "scope": "machine-overridable",
             "type": "boolean",
             "default": true,
             "description": "%configuration.dotnet.enableXamlToolsPreview%"
-=======
+          },
           "dotnet.server.suppressLspErrorToasts": {
             "type": "boolean",
             "default": false,
             "description": "%configuration.dotnet.server.suppressLspErrorToasts%"
->>>>>>> 4d3c6478
           },
           "dotnet.projects.binaryLogPath": {
             "scope": "machine-overridable",
