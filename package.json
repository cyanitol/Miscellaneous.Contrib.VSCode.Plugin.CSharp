--- conflicted
+++ resolved
@@ -35,11 +35,7 @@
     }
   },
   "defaults": {
-<<<<<<< HEAD
-    "roslyn": "4.6.0-3.23170.9",
-=======
     "roslyn": "4.6.0-3.23173.10",
->>>>>>> 7d151aca
     "omniSharp": "1.39.4",
     "razor": "7.0.0-preview.23067.5"
   },
