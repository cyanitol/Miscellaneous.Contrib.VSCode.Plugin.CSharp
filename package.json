{
  "name": "csharp",
  "publisher": "ms-dotnettools",
  "version": "2.0.0-placeholder",
  "description": "Base language support for C#",
  "displayName": "C#",
  "author": "Microsoft Corporation",
  "license": "SEE LICENSE IN RuntimeLicenses/license.txt",
  "qna": "https://github.com/dotnet/vscode-csharp/issues",
  "icon": "images/csharpIcon.png",
  "preview": false,
  "bugs": {
    "url": "https://github.com/dotnet/vscode-csharp"
  },
  "repository": {
    "type": "git",
    "url": "https://github.com/dotnet/vscode-csharp"
  },
  "categories": [
    "Debuggers",
    "Programming Languages",
    "Linters",
    "Snippets"
  ],
  "keywords": [
    "multi-root ready",
    ".NET",
    "ASP.NET",
    ".NET Core",
    "dotnet",
    "coreclr"
  ],
  "capabilities": {
    "virtualWorkspaces": false,
    "untrustedWorkspaces": {
      "supported": false
    }
  },
  "defaults": {
<<<<<<< HEAD
    "roslyn": "4.8.0-1.23408.6",
=======
    "roslyn": "4.8.0-1.23409.17",
>>>>>>> a606f3bd
    "omniSharp": "1.39.7",
    "razor": "7.0.0-preview.23410.1",
    "razorOmnisharp": "7.0.0-preview.23363.1"
  },
  "main": "./dist/extension",
  "l10n": "./l10n",
  "brokeredServices": [
    {
      "moniker": {
        "name": "Microsoft.CodeAnalysis.LanguageClient.SolutionSnapshotProvider",
        "version": "0.1"
      }
    }
  ],
  "scripts": {
    "vscode:prepublish": "tsc -p ./ && webpack --mode production",
    "l10nDevGenerateLocalizationBundle": "npx @vscode/l10n-dev export --outDir ./l10n ./src",
    "compile": "tsc -p ./ && npx eslint ./ && npm run l10nDevGenerateLocalizationBundle",
    "compileDev": "tsc -p ./ && npx eslint ./ && webpack --mode development && npm run l10nDevGenerateLocalizationBundle",
    "watch": "tsc -watch -p ./",
    "tdd": "mocha --config ./.mocharc.jsonc --watch --watch-extensions ts test/unitTests/**/*.test.ts*",
    "test": "tsc -p ./ && gulp test",
    "test:unit": "tsc -p ./ && gulp test:unit",
    "test:feature": "tsc -p ./ && gulp test:feature",
    "test:integration": "tsc -p ./ && gulp test:integration",
    "test:integration:singleCsproj": "tsc -p ./ && gulp test:integration:singleCsproj",
    "test:integration:slnWithCsproj": "tsc -p ./ && gulp test:integration:slnWithCsproj",
    "test:integration:slnFilterWithCsproj": "tsc -p ./ && gulp test:integration:slnFilterWithCsproj",
    "test:artifacts": "tsc -p ./ && mocha out/test/artifactTests/**/*.test.js",
    "unpackage:vsix": "gulp vsix:release:unpackage",
    "updatePackageDependencies": "gulp updatePackageDependencies",
    "l10nDevGenerateXlf": "npx @vscode/l10n-dev generate-xlf ./package.nls.json ./l10n/bundle.l10n.json --outFile ./loc/vscode-csharp.xlf",
    "l10nDevImportXlf": "npx @vscode/l10n-dev import-xlf ./loc/vscode-csharp.*.xlf --outDir ./l10n"
  },
  "extensionDependencies": [
    "ms-dotnettools.vscode-dotnet-runtime"
  ],
  "dependencies": {
    "@microsoft/servicehub-framework": "4.2.99-beta",
    "@octokit/rest": "^20.0.1",
    "@types/cross-spawn": "6.0.2",
    "@vscode/debugprotocol": "1.56.0",
    "@vscode/extension-telemetry": "0.6.2",
    "async-file": "2.0.2",
    "cross-spawn": "6.0.5",
    "fs-extra": "9.1.0",
    "http-proxy-agent": "4.0.1",
    "https-proxy-agent": "5.0.0",
    "jsonc-parser": "3.0.0",
    "microsoft.aspnetcore.razor.vscode": "https://download.visualstudio.microsoft.com/download/pr/aee63398-023f-48db-bba2-30162c68f0c4/0af42abab690d5de903a4a814d6aedc1/microsoft.aspnetcore.razor.vscode-7.0.0-preview.23363.1.tgz",
    "nerdbank-gitversioning": "^3.6.79-alpha",
    "node-machine-id": "1.1.12",
    "ps-list": "7.2.0",
    "request-light": "0.4.0",
    "rxjs": "6.6.7",
    "semver": "5.7.2",
    "stream": "0.0.2",
    "strip-bom": "5.0.0",
    "strip-bom-buf": "2.0.0",
    "tmp": "0.0.33",
    "uuid": "^9.0.0",
    "vscode-html-languageservice": "^5.0.1",
    "vscode-js-debug-browsers": "^1.0.5",
    "vscode-jsonrpc": "8.2.0-next.0",
    "vscode-languageclient": "8.2.0-next.1",
    "vscode-languageserver-protocol": "3.17.4-next.1",
    "vscode-languageserver-textdocument": "^1.0.5",
    "vscode-nls": "5.0.1",
    "yauzl": "2.10.0"
  },
  "devDependencies": {
    "@types/archiver": "5.1.0",
    "@types/chai": "4.2.16",
    "@types/chai-arrays": "2.0.0",
    "@types/chai-as-promised": "7.1.3",
    "@types/chai-string": "1.4.2",
    "@types/del": "3.0.1",
    "@types/fs-extra": "5.0.4",
    "@types/gulp": "4.0.5",
    "@types/minimist": "1.2.1",
    "@types/mocha": "5.2.5",
    "@types/node": "16.11.38",
    "@types/semver": "5.5.0",
    "@types/tmp": "0.0.33",
    "@types/unzipper": "^0.9.1",
    "@types/uuid": "^9.0.1",
    "@types/vscode": "1.73.0",
    "@types/yauzl": "2.10.0",
    "@typescript-eslint/eslint-plugin": "^5.61.0",
    "@typescript-eslint/parser": "^5.61.0",
    "@vscode/test-electron": "2.1.3",
    "archiver": "5.3.0",
    "chai": "4.3.4",
    "chai-arrays": "2.2.0",
    "chai-as-promised": "7.1.1",
    "chai-fs": "2.0.0",
    "chai-string": "1.5.0",
    "del": "3.0.0",
    "eslint": "^8.43.0",
    "eslint-config-prettier": "^8.8.0",
    "eslint-config-standard-with-typescript": "^35.0.0",
    "eslint-plugin-header": "^3.1.1",
    "eslint-plugin-import": "^2.27.5",
    "eslint-plugin-n": "^15.7.0",
    "eslint-plugin-prettier": "^4.2.1",
    "eslint-plugin-promise": "^6.1.1",
    "eslint-plugin-unicorn": "^47.0.0",
    "find-versions": "4.0.0",
    "get-port": "5.1.1",
    "glob-promise": "4.1.0",
    "gulp": "4.0.2",
    "js-yaml": ">=3.13.1",
    "minimatch": "3.0.5",
    "mocha": "10.0.0",
    "mock-fs": "^4.13.0",
    "mock-http-server": "1.4.2",
    "octokit": "^3.1.0",
    "prettier": "2.8.8",
    "rimraf": "2.6.3",
    "source-map-support": "^0.5.21",
    "ts-loader": "9.0.0",
    "ts-node": "9.1.1",
    "typescript": "^5.1.6",
    "unzipper": "0.10.11",
    "vsce": "2.9.2",
    "vscode-uri": "^3.0.7",
    "webpack": "5.76.0",
    "webpack-cli": "4.6.0"
  },
  "runtimeDependencies": [
    {
      "id": "OmniSharp",
      "description": "OmniSharp for Windows (.NET 4.7.2 / x86)",
      "url": "https://roslynomnisharp.blob.core.windows.net/releases/1.39.7/omnisharp-win-x86-1.39.7.zip",
      "installPath": ".omnisharp/1.39.7",
      "platforms": [
        "win32"
      ],
      "architectures": [
        "x86"
      ],
      "installTestPath": "./.omnisharp/1.39.7/OmniSharp.exe",
      "platformId": "win-x86",
      "isFramework": true,
      "integrity": "04535972281731CA7F7E857D6ABBB9D726DC7E9FA4D8A96573169AA97D3C30FA"
    },
    {
      "id": "OmniSharp",
      "description": "OmniSharp for Windows (.NET 6 / x86)",
      "url": "https://roslynomnisharp.blob.core.windows.net/releases/1.39.7/omnisharp-win-x86-net6.0-1.39.7.zip",
      "installPath": ".omnisharp/1.39.7-net6.0",
      "platforms": [
        "win32"
      ],
      "architectures": [
        "x86"
      ],
      "installTestPath": "./.omnisharp/1.39.7-net6.0/OmniSharp.dll",
      "platformId": "win-x86",
      "isFramework": false,
      "integrity": "7F52CCF77D53513CF3073496123E84ED0D4983908404299D0E697947CEAC495D"
    },
    {
      "id": "OmniSharp",
      "description": "OmniSharp for Windows (.NET 4.7.2 / x64)",
      "url": "https://roslynomnisharp.blob.core.windows.net/releases/1.39.7/omnisharp-win-x64-1.39.7.zip",
      "installPath": ".omnisharp/1.39.7",
      "platforms": [
        "win32"
      ],
      "architectures": [
        "x86_64"
      ],
      "installTestPath": "./.omnisharp/1.39.7/OmniSharp.exe",
      "platformId": "win-x64",
      "isFramework": true,
      "integrity": "2A389B3055EA5D928A950A60853857582FDA2C3B7E1659158578E0C9CD951FEC"
    },
    {
      "id": "OmniSharp",
      "description": "OmniSharp for Windows (.NET 6 / x64)",
      "url": "https://roslynomnisharp.blob.core.windows.net/releases/1.39.7/omnisharp-win-x64-net6.0-1.39.7.zip",
      "installPath": ".omnisharp/1.39.7-net6.0",
      "platforms": [
        "win32"
      ],
      "architectures": [
        "x86_64"
      ],
      "installTestPath": "./.omnisharp/1.39.7-net6.0/OmniSharp.dll",
      "platformId": "win-x64",
      "isFramework": false,
      "integrity": "ADC15D4997A64B274783A9F1F7FC3EA1CDEC7E353A060D0D0FA2691FD051D682"
    },
    {
      "id": "OmniSharp",
      "description": "OmniSharp for Windows (.NET 4.7.2 / arm64)",
      "url": "https://roslynomnisharp.blob.core.windows.net/releases/1.39.7/omnisharp-win-arm64-1.39.7.zip",
      "installPath": ".omnisharp/1.39.7",
      "platforms": [
        "win32"
      ],
      "architectures": [
        "arm64"
      ],
      "installTestPath": "./.omnisharp/1.39.7/OmniSharp.exe",
      "platformId": "win-arm64",
      "isFramework": true,
      "integrity": "4C1BA44B1E9FE56F01813DBA588A1B715804D061A4758C0E5910FCE175CBB8CF"
    },
    {
      "id": "OmniSharp",
      "description": "OmniSharp for Windows (.NET 6 / arm64)",
      "url": "https://roslynomnisharp.blob.core.windows.net/releases/1.39.7/omnisharp-win-arm64-net6.0-1.39.7.zip",
      "installPath": ".omnisharp/1.39.7-net6.0",
      "platforms": [
        "win32"
      ],
      "architectures": [
        "arm64"
      ],
      "installTestPath": "./.omnisharp/1.39.7-net6.0/OmniSharp.dll",
      "platformId": "win-arm64",
      "isFramework": false,
      "integrity": "4569F777A71C8E63BA09630EFD0DFEB397BE5E4F1528142E09F3005F7BA007FA"
    },
    {
      "id": "OmniSharp",
      "description": "OmniSharp for OSX (Mono / x64)",
      "url": "https://roslynomnisharp.blob.core.windows.net/releases/1.39.7/omnisharp-osx-1.39.7.zip",
      "installPath": ".omnisharp/1.39.7",
      "platforms": [
        "darwin"
      ],
      "architectures": [
        "x86_64",
        "arm64"
      ],
      "binaries": [
        "./mono.osx",
        "./run"
      ],
      "installTestPath": "./.omnisharp/1.39.7/run",
      "platformId": "osx",
      "isFramework": true,
      "integrity": "9137C09D69252ACD5E9B518A725D12660002FC1CDC958A4654AAE3F922540651"
    },
    {
      "id": "OmniSharp",
      "description": "OmniSharp for OSX (.NET 6 / x64)",
      "url": "https://roslynomnisharp.blob.core.windows.net/releases/1.39.7/omnisharp-osx-x64-net6.0-1.39.7.zip",
      "installPath": ".omnisharp/1.39.7-net6.0",
      "platforms": [
        "darwin"
      ],
      "architectures": [
        "x86_64"
      ],
      "installTestPath": "./.omnisharp/1.39.7-net6.0/OmniSharp.dll",
      "platformId": "osx-x64",
      "isFramework": false,
      "integrity": "26F4FA6CD2A6153FD16829FDFCFAE1BB34289E7B96AC833B8BE0A559EFE5656B"
    },
    {
      "id": "OmniSharp",
      "description": "OmniSharp for OSX (.NET 6 / arm64)",
      "url": "https://roslynomnisharp.blob.core.windows.net/releases/1.39.7/omnisharp-osx-arm64-net6.0-1.39.7.zip",
      "installPath": ".omnisharp/1.39.7-net6.0",
      "platforms": [
        "darwin"
      ],
      "architectures": [
        "arm64"
      ],
      "installTestPath": "./.omnisharp/1.39.7-net6.0/OmniSharp.dll",
      "platformId": "osx-arm64",
      "isFramework": false,
      "integrity": "8239FA8712EC0D5CEFFFA3B3DBFA1E788864938FAECDBFA8C9D59F55647BC4B2"
    },
    {
      "id": "OmniSharp",
      "description": "OmniSharp for Linux (Mono / x86)",
      "url": "https://roslynomnisharp.blob.core.windows.net/releases/1.39.7/omnisharp-linux-x86-1.39.7.zip",
      "installPath": ".omnisharp/1.39.7",
      "platforms": [
        "linux"
      ],
      "architectures": [
        "x86",
        "i686"
      ],
      "binaries": [
        "./mono.linux-x86",
        "./run"
      ],
      "installTestPath": "./.omnisharp/1.39.7/run",
      "platformId": "linux-x86",
      "isFramework": true,
      "integrity": "1ABB15DCBA71D16D78D718D4A225A2BD2E7F54805389B7810A72F4091554C906"
    },
    {
      "id": "OmniSharp",
      "description": "OmniSharp for Linux (Mono / x64)",
      "url": "https://roslynomnisharp.blob.core.windows.net/releases/1.39.7/omnisharp-linux-x64-1.39.7.zip",
      "installPath": ".omnisharp/1.39.7",
      "platforms": [
        "linux"
      ],
      "architectures": [
        "x86_64"
      ],
      "binaries": [
        "./mono.linux-x86_64",
        "./run"
      ],
      "installTestPath": "./.omnisharp/1.39.7/run",
      "platformId": "linux-x64",
      "isFramework": true,
      "integrity": "AE83C428FACAB366E18AE02043588F989C79C8FBF49D3FC56A0BC368DFF1CC94"
    },
    {
      "id": "OmniSharp",
      "description": "OmniSharp for Linux (.NET 6 / x64)",
      "url": "https://roslynomnisharp.blob.core.windows.net/releases/1.39.7/omnisharp-linux-x64-net6.0-1.39.7.zip",
      "installPath": ".omnisharp/1.39.7-net6.0",
      "platforms": [
        "linux"
      ],
      "architectures": [
        "x86_64"
      ],
      "installTestPath": "./.omnisharp/1.39.7-net6.0/OmniSharp.dll",
      "platformId": "linux-x64",
      "isFramework": false,
      "integrity": "A5830FA3F9D20546AD791071EBDE3B7A2A8D11FDCD30728DABEE6BB3041C9F7F"
    },
    {
      "id": "OmniSharp",
      "description": "OmniSharp for Linux (Mono / arm64)",
      "url": "https://roslynomnisharp.blob.core.windows.net/releases/1.39.7/omnisharp-linux-arm64-1.39.7.zip",
      "installPath": ".omnisharp/1.39.7",
      "platforms": [
        "linux"
      ],
      "architectures": [
        "arm64"
      ],
      "binaries": [
        "./mono.linux-arm64",
        "./run"
      ],
      "installTestPath": "./.omnisharp/1.39.7/run",
      "platformId": "linux-arm64",
      "isFramework": true,
      "integrity": "479F1E3E1A70B6E3FEAC6324715042025FB93BE8F8355CE0B750A52C1F9960F5"
    },
    {
      "id": "OmniSharp",
      "description": "OmniSharp for Linux (.NET 6 / arm64)",
      "url": "https://roslynomnisharp.blob.core.windows.net/releases/1.39.7/omnisharp-linux-arm64-net6.0-1.39.7.zip",
      "installPath": ".omnisharp/1.39.7-net6.0",
      "platforms": [
        "linux"
      ],
      "architectures": [
        "arm64"
      ],
      "installTestPath": "./.omnisharp/1.39.7-net6.0/OmniSharp.dll",
      "platformId": "linux-arm64",
      "isFramework": false,
      "integrity": "9EFE06FD38A5B78D968B627BFE1276B8193B7EDF659624EACF43F89D8560ADE0"
    },
    {
      "id": "OmniSharp",
      "description": "OmniSharp for Linux musl (.NET 6 / x64)",
      "url": "https://roslynomnisharp.blob.core.windows.net/releases/1.39.7/omnisharp-linux-musl-x64-net6.0-1.39.7.zip",
      "installPath": ".omnisharp/1.39.7-net6.0",
      "platforms": [
        "linux-musl"
      ],
      "architectures": [
        "x86_64"
      ],
      "installTestPath": "./.omnisharp/1.39.7-net6.0/OmniSharp.dll",
      "platformId": "linux-musl-x64",
      "isFramework": false,
      "integrity": "613EE930F72AF3C26514670AAD06B26C88A4D9233C60408ABD323406F4265807"
    },
    {
      "id": "OmniSharp",
      "description": "OmniSharp for Linux musl (.NET 6 / arm64)",
      "url": "https://roslynomnisharp.blob.core.windows.net/releases/1.39.7/omnisharp-linux-musl-arm64-net6.0-1.39.7.zip",
      "installPath": ".omnisharp/1.39.7-net6.0",
      "platforms": [
        "linux-musl"
      ],
      "architectures": [
        "arm64"
      ],
      "installTestPath": "./.omnisharp/1.39.7-net6.0/OmniSharp.dll",
      "platformId": "linux-musl-arm64",
      "isFramework": false,
      "integrity": "9A5A66AA312B99A55BC57E5FC05985C7AD0916B60B9E22B2E4F456AC68929CE4"
    },
    {
      "id": "Debugger",
      "description": ".NET Core Debugger (Windows / x64)",
      "url": "https://vsdebugger.azureedge.net/coreclr-debug-2-0-2/coreclr-debug-win7-x64.zip",
      "installPath": ".debugger/x86_64",
      "platforms": [
        "win32"
      ],
      "architectures": [
        "x86_64",
        "arm64"
      ],
      "installTestPath": "./.debugger/x86_64/vsdbg-ui.exe",
      "integrity": "5DB21D3C7C34E8E4A7029AF48FF9A20E6FBECB689626D559C0FA3C8C92CABAC1"
    },
    {
      "id": "Debugger",
      "description": ".NET Core Debugger (Windows / ARM64)",
      "url": "https://vsdebugger.azureedge.net/coreclr-debug-2-0-2/coreclr-debug-win10-arm64.zip",
      "installPath": ".debugger/arm64",
      "platforms": [
        "win32"
      ],
      "architectures": [
        "arm64"
      ],
      "installTestPath": "./.debugger/arm64/vsdbg-ui.exe",
      "integrity": "A3CFF7D47EF5EEDE664E3011EC3B66221E0F7C24CE11D882EAA03B797B014605"
    },
    {
      "id": "Debugger",
      "description": ".NET Core Debugger (macOS / x64)",
      "url": "https://vsdebugger.azureedge.net/coreclr-debug-2-0-2/coreclr-debug-osx-x64.zip",
      "installPath": ".debugger/x86_64",
      "platforms": [
        "darwin"
      ],
      "architectures": [
        "x86_64",
        "arm64"
      ],
      "binaries": [
        "./vsdbg-ui",
        "./vsdbg"
      ],
      "installTestPath": "./.debugger/x86_64/vsdbg-ui",
      "integrity": "EC2FFB22EC3449F9318CF38049AB394B0E759F8431AB93992A18EF8FF1601D0D"
    },
    {
      "id": "Debugger",
      "description": ".NET Core Debugger (macOS / arm64)",
      "url": "https://vsdebugger.azureedge.net/coreclr-debug-2-0-2/coreclr-debug-osx-arm64.zip",
      "installPath": ".debugger/arm64",
      "platforms": [
        "darwin"
      ],
      "architectures": [
        "arm64"
      ],
      "binaries": [
        "./vsdbg-ui",
        "./vsdbg"
      ],
      "installTestPath": "./.debugger/arm64/vsdbg-ui",
      "integrity": "2EB2AE4DDED16D725B5CF2536885E7D7E923CB42E8FB41AA166F78461B7E8AAE"
    },
    {
      "id": "Debugger",
      "description": ".NET Core Debugger (linux / ARM)",
      "url": "https://vsdebugger.azureedge.net/coreclr-debug-2-0-2/coreclr-debug-linux-arm.zip",
      "installPath": ".debugger",
      "platforms": [
        "linux"
      ],
      "architectures": [
        "arm"
      ],
      "binaries": [
        "./vsdbg-ui",
        "./vsdbg"
      ],
      "installTestPath": "./.debugger/vsdbg-ui",
      "integrity": "9EDC86E00498E06EB82BC7C9B586F7213B22A9A4AE30C3F5A52D773CE7E8FDDA"
    },
    {
      "id": "Debugger",
      "description": ".NET Core Debugger (linux / ARM64)",
      "url": "https://vsdebugger.azureedge.net/coreclr-debug-2-0-2/coreclr-debug-linux-arm64.zip",
      "installPath": ".debugger",
      "platforms": [
        "linux"
      ],
      "architectures": [
        "arm64"
      ],
      "binaries": [
        "./vsdbg-ui",
        "./vsdbg"
      ],
      "installTestPath": "./.debugger/vsdbg-ui",
      "integrity": "F62995DA4AEDCE091AA1AE119BB948F6898EDAFA2EA9F99C9F1B0DD747E8B0C3"
    },
    {
      "id": "Debugger",
      "description": ".NET Core Debugger (linux musl / x64)",
      "url": "https://vsdebugger.azureedge.net/coreclr-debug-2-0-2/coreclr-debug-linux-musl-x64.zip",
      "installPath": ".debugger",
      "platforms": [
        "linux-musl"
      ],
      "architectures": [
        "x86_64"
      ],
      "binaries": [
        "./vsdbg-ui",
        "./vsdbg"
      ],
      "installTestPath": "./.debugger/vsdbg-ui",
      "integrity": "FD711DC673870AF23B33C6C1AB933F5B7A9D943E1D58B6082B051172352141EE"
    },
    {
      "id": "Debugger",
      "description": ".NET Core Debugger (linux musl / ARM64)",
      "url": "https://vsdebugger.azureedge.net/coreclr-debug-2-0-2/coreclr-debug-linux-musl-arm64.zip",
      "installPath": ".debugger",
      "platforms": [
        "linux-musl"
      ],
      "architectures": [
        "arm64"
      ],
      "binaries": [
        "./vsdbg-ui",
        "./vsdbg"
      ],
      "installTestPath": "./.debugger/vsdbg-ui",
      "integrity": "DA5A39BA645BF15374AE1BD87ADA5532C79578BC82451A99E2D67D5CD65008EE"
    },
    {
      "id": "Debugger",
      "description": ".NET Core Debugger (linux / x64)",
      "url": "https://vsdebugger.azureedge.net/coreclr-debug-2-0-2/coreclr-debug-linux-x64.zip",
      "installPath": ".debugger",
      "platforms": [
        "linux"
      ],
      "architectures": [
        "x86_64"
      ],
      "binaries": [
        "./vsdbg-ui",
        "./vsdbg"
      ],
      "installTestPath": "./.debugger/vsdbg-ui",
      "integrity": "CBFBDFF84D6EFECAA4096980DF37BAE3AFA09DAEDA000AB2212F588F28A89B47"
    },
    {
      "id": "Razor",
      "description": "Razor Language Server (Windows / x64)",
      "url": "https://download.visualstudio.microsoft.com/download/pr/3ec8a224-29a3-45df-8f6a-76d2bc34b6e0/7f4b0abb5c476c2f75470da3bc1cfa18/razorlanguageserver-win-x64-7.0.0-preview.23410.1.zip",
      "installPath": ".razor",
      "platforms": [
        "win32"
      ],
      "architectures": [
        "x86_64"
      ],
      "integrity": "9ED0D053F7F255D7B653251315E33EBF882E87308FE1C7679EF2168B341E0869"
    },
    {
      "id": "Razor",
      "description": "Razor Language Server (Windows / x86)",
      "url": "https://download.visualstudio.microsoft.com/download/pr/3ec8a224-29a3-45df-8f6a-76d2bc34b6e0/84ba02c1bd35eea749fc0b20966b6277/razorlanguageserver-win-x86-7.0.0-preview.23410.1.zip",
      "installPath": ".razor",
      "platforms": [
        "win32"
      ],
      "architectures": [
        "x86"
      ],
      "integrity": "430E1D13F8121571B69C7F0898D8CC2EADB5326BFEAEC8E75ABA86B6225C6D06"
    },
    {
      "id": "Razor",
      "description": "Razor Language Server (Windows / ARM64)",
      "url": "https://download.visualstudio.microsoft.com/download/pr/3ec8a224-29a3-45df-8f6a-76d2bc34b6e0/bd9ded633a917f9a1569fdced05a2a41/razorlanguageserver-win-arm64-7.0.0-preview.23410.1.zip",
      "installPath": ".razor",
      "platforms": [
        "win32"
      ],
      "architectures": [
        "arm64"
      ],
      "integrity": "A9135AF15B5C1E0E11E5E0340A3D970B0F740D622FB24CBD5BA892033DB300E6"
    },
    {
      "id": "Razor",
      "description": "Razor Language Server (Linux / x64)",
      "url": "https://download.visualstudio.microsoft.com/download/pr/3ec8a224-29a3-45df-8f6a-76d2bc34b6e0/cf6ecf255d212e34675625aba35100bd/razorlanguageserver-linux-x64-7.0.0-preview.23410.1.zip",
      "installPath": ".razor",
      "platforms": [
        "linux"
      ],
      "architectures": [
        "x86_64"
      ],
      "binaries": [
        "./rzls"
      ],
      "integrity": "1874029B2C8FFC27847833ECEC73BF96DAC5EC0E4B7561E7B5A7DABE4D2DC01E"
    },
    {
      "id": "Razor",
      "description": "Razor Language Server (Linux ARM64)",
      "url": "https://download.visualstudio.microsoft.com/download/pr/3ec8a224-29a3-45df-8f6a-76d2bc34b6e0/e50775c52db62b8b5aa204c16fcb8b3a/razorlanguageserver-linux-arm64-7.0.0-preview.23410.1.zip",
      "installPath": ".razor",
      "platforms": [
        "linux"
      ],
      "architectures": [
        "arm64"
      ],
      "binaries": [
        "./rzls"
      ],
      "integrity": "EF9D097EDDCC8BD1AC6B471DFDE95C9377027445409D034CE8C6D3B37850C142"
    },
    {
      "id": "Razor",
      "description": "Razor Language Server (Linux musl / x64)",
      "url": "https://download.visualstudio.microsoft.com/download/pr/3ec8a224-29a3-45df-8f6a-76d2bc34b6e0/c3cf7f473fdf8a8f62a58139165456e9/razorlanguageserver-linux-musl-x64-7.0.0-preview.23410.1.zip",
      "installPath": ".razor",
      "platforms": [
        "linux-musl"
      ],
      "architectures": [
        "x86_64"
      ],
      "binaries": [
        "./rzls"
      ],
      "integrity": "1225EA0CFC76414F60B208A9730A1ABF9B849A68C8880D862CD816A6B7E00FF8"
    },
    {
      "id": "Razor",
      "description": "Razor Language Server (Linux musl ARM64)",
      "url": "https://download.visualstudio.microsoft.com/download/pr/3ec8a224-29a3-45df-8f6a-76d2bc34b6e0/498d6c80d6f2fc45d021cd39299923b5/razorlanguageserver-linux-musl-arm64-7.0.0-preview.23410.1.zip",
      "installPath": ".razor",
      "platforms": [
        "linux-musl"
      ],
      "architectures": [
        "arm64"
      ],
      "binaries": [
        "./rzls"
      ],
      "integrity": "0FAA57861A3D33C73E13645446AFD2A0BE5DF68E79C53490D2EA457C40CCDB78"
    },
    {
      "id": "Razor",
      "description": "Razor Language Server (macOS / x64)",
      "url": "https://download.visualstudio.microsoft.com/download/pr/3ec8a224-29a3-45df-8f6a-76d2bc34b6e0/4b14fec895969f491aae6a8552444b3f/razorlanguageserver-osx-x64-7.0.0-preview.23410.1.zip",
      "installPath": ".razor",
      "platforms": [
        "darwin"
      ],
      "architectures": [
        "x86_64"
      ],
      "binaries": [
        "./rzls"
      ],
      "integrity": "2AF0B712FBDC4B700CA95C2681BC1521C17943A6887123C98E3583B59ADFF6B1"
    },
    {
      "id": "Razor",
      "description": "Razor Language Server (macOS ARM64)",
      "url": "https://download.visualstudio.microsoft.com/download/pr/3ec8a224-29a3-45df-8f6a-76d2bc34b6e0/6acb74118052cde1e738d7b8bb33bb83/razorlanguageserver-osx-arm64-7.0.0-preview.23410.1.zip",
      "installPath": ".razor",
      "platforms": [
        "darwin"
      ],
      "architectures": [
        "arm64"
      ],
      "binaries": [
        "./rzls"
      ],
      "integrity": "C1EFD24C435566C35A8748FCA61F6EE00E089BA411A98BD4D316C28DB48C21C2"
    },
    {
      "id": "RazorOmnisharp",
      "description": "Razor Language Server for OmniSharp (Windows / x64)",
      "url": "https://download.visualstudio.microsoft.com/download/pr/aee63398-023f-48db-bba2-30162c68f0c4/8d42e62ea4051381c219b3e31bc4eced/razorlanguageserver-win-x64-7.0.0-preview.23363.1.zip",
      "installPath": ".razoromnisharp",
      "platforms": [
        "win32"
      ],
      "architectures": [
        "x86_64"
      ]
    },
    {
      "id": "RazorOmnisharp",
      "description": "Razor Language Server for OmniSharp (Windows / x86)",
      "url": "https://download.visualstudio.microsoft.com/download/pr/aee63398-023f-48db-bba2-30162c68f0c4/e440c4f3a4a96334fe177513935fa010/razorlanguageserver-win-x86-7.0.0-preview.23363.1.zip",
      "installPath": ".razoromnisharp",
      "platforms": [
        "win32"
      ],
      "architectures": [
        "x86"
      ]
    },
    {
      "id": "RazorOmnisharp",
      "description": "Razor Language Server for OmniSharp (Windows / ARM64)",
      "url": "https://download.visualstudio.microsoft.com/download/pr/aee63398-023f-48db-bba2-30162c68f0c4/4ef26e45cf32fe8d51c0e7dd21f1fef6/razorlanguageserver-win-arm64-7.0.0-preview.23363.1.zip",
      "installPath": ".razoromnisharp",
      "platforms": [
        "win32"
      ],
      "architectures": [
        "arm64"
      ]
    },
    {
      "id": "RazorOmnisharp",
      "description": "Razor Language Server for OmniSharp (Linux / x64)",
      "url": "https://download.visualstudio.microsoft.com/download/pr/aee63398-023f-48db-bba2-30162c68f0c4/6d4e23a3c7cf0465743950a39515a716/razorlanguageserver-linux-x64-7.0.0-preview.23363.1.zip",
      "installPath": ".razoromnisharp",
      "platforms": [
        "linux"
      ],
      "architectures": [
        "x86_64"
      ],
      "binaries": [
        "./rzls"
      ]
    },
    {
      "id": "RazorOmnisharp",
      "description": "Razor Language Server for OmniSharp (Linux ARM64)",
      "url": "https://download.visualstudio.microsoft.com/download/pr/aee63398-023f-48db-bba2-30162c68f0c4/85deebd44647ebf65724cc291d722283/razorlanguageserver-linux-arm64-7.0.0-preview.23363.1.zip",
      "installPath": ".razoromnisharp",
      "platforms": [
        "linux"
      ],
      "architectures": [
        "arm64"
      ],
      "binaries": [
        "./rzls"
      ]
    },
    {
      "id": "RazorOmnisharp",
      "description": "Razor Language Server for OmniSharp (Linux musl / x64)",
      "url": "https://download.visualstudio.microsoft.com/download/pr/aee63398-023f-48db-bba2-30162c68f0c4/4f0caa94ae182785655efb15eafcef23/razorlanguageserver-linux-musl-x64-7.0.0-preview.23363.1.zip",
      "installPath": ".razoromnisharp",
      "platforms": [
        "linux-musl"
      ],
      "architectures": [
        "x86_64"
      ],
      "binaries": [
        "./rzls"
      ]
    },
    {
      "id": "RazorOmnisharp",
      "description": "Razor Language Server for OmniSharp (Linux musl ARM64)",
      "url": "https://download.visualstudio.microsoft.com/download/pr/aee63398-023f-48db-bba2-30162c68f0c4/0a24828206a6f3b4bc743d058ef88ce7/razorlanguageserver-linux-musl-arm64-7.0.0-preview.23363.1.zip",
      "installPath": ".razoromnisharp",
      "platforms": [
        "linux-musl"
      ],
      "architectures": [
        "arm64"
      ],
      "binaries": [
        "./rzls"
      ]
    },
    {
      "id": "RazorOmnisharp",
      "description": "Razor Language Server for OmniSharp (macOS / x64)",
      "url": "https://download.visualstudio.microsoft.com/download/pr/aee63398-023f-48db-bba2-30162c68f0c4/2afcafaf41082989efcc10405abb9314/razorlanguageserver-osx-x64-7.0.0-preview.23363.1.zip",
      "installPath": ".razoromnisharp",
      "platforms": [
        "darwin"
      ],
      "architectures": [
        "x86_64"
      ],
      "binaries": [
        "./rzls"
      ]
    },
    {
      "id": "RazorOmnisharp",
      "description": "Razor Language Server for OmniSharp (macOS ARM64)",
      "url": "https://download.visualstudio.microsoft.com/download/pr/aee63398-023f-48db-bba2-30162c68f0c4/8bf2ed2f00d481a5987e3eb5165afddd/razorlanguageserver-osx-arm64-7.0.0-preview.23363.1.zip",
      "installPath": ".razoromnisharp",
      "platforms": [
        "darwin"
      ],
      "architectures": [
        "arm64"
      ],
      "binaries": [
        "./rzls"
      ]
    }
  ],
  "engines": {
    "vscode": "^1.73.0"
  },
  "activationEvents": [
    "onDebugInitialConfigurations",
    "onDebugResolve:blazorwasm",
    "onDebugResolve:coreclr",
    "onDebugResolve:clr",
    "onDebugResolve:dotnet",
    "onLanguage:csharp",
    "onLanguage:aspnetcorerazor",
    "onCommand:o.restart",
    "onCommand:o.pickProjectAndStart",
    "onCommand:o.showOutput",
    "onCommand:dotnet.restore.project",
    "onCommand:dotnet.restore.all",
    "onCommand:dotnet.generateAssets",
    "onCommand:dotnet.openSolution",
    "onCommand:csharp.downloadDebugger",
    "onCommand:csharp.listProcess",
    "onCommand:csharp.listRemoteProcess",
    "onCommand:csharp.listRemoteDockerProcess",
    "onCommand:omnisharp.registerLanguageMiddleware",
    "workspaceContains:project.json",
    "workspaceContains:**/*.{csproj,sln,slnf,csx,cake}"
  ],
  "contributes": {
    "themes": [
      {
        "label": "Visual Studio 2019 Dark",
        "uiTheme": "vs-dark",
        "path": "./themes/vs2019_dark.json"
      },
      {
        "label": "Visual Studio 2019 Light",
        "uiTheme": "vs",
        "path": "./themes/vs2019_light.json"
      }
    ],
    "configuration": [
      {
        "title": "OmniSharp",
        "properties": {
          "dotnet.server.useOmnisharp": {
            "type": "boolean",
            "default": false,
            "description": "Switches to use the Omnisharp server for language features when enabled (requires restart). This option will not be honored with C# Dev Kit installed.",
            "order": 0
          },
          "csharp.format.enable": {
            "type": "boolean",
            "default": true,
            "description": "Enable/disable default C# formatter (requires restart)."
          },
          "csharp.suppressDotnetInstallWarning": {
            "type": "boolean",
            "default": false,
            "description": "Suppress the warning that the .NET Core SDK is not on the path."
          },
          "csharp.unitTestDebuggingOptions": {
            "type": "object",
            "description": "Options to use with the debugger when launching for unit test debugging.",
            "default": {},
            "properties": {
              "sourceFileMap": {
                "type": "object",
                "markdownDescription": "Maps build-time paths to local source locations. All instances of build-time path will be replaced with the local source path.\n\nExample:\n\n`{\"<build-path>\":\"<local-source-path>\"}`",
                "additionalProperties": {
                  "type": "string"
                }
              },
              "justMyCode": {
                "type": "boolean",
                "markdownDescription": "Flag to only show user code. This option defaults to `true`.",
                "default": true
              },
              "requireExactSource": {
                "type": "boolean",
                "markdownDescription": "Flag to require current source code to match the pdb. This option defaults to `true`.",
                "default": true
              },
              "enableStepFiltering": {
                "type": "boolean",
                "markdownDescription": "Flag to enable stepping over Properties and Operators. This option defaults to `true`.",
                "default": true
              },
              "logging": {
                "description": "Flags to determine what types of messages should be logged to the output window.",
                "type": "object",
                "required": [],
                "default": {},
                "properties": {
                  "exceptions": {
                    "type": "boolean",
                    "markdownDescription": "Flag to determine whether exception messages should be logged to the output window. This option defaults to `true`.",
                    "default": true
                  },
                  "moduleLoad": {
                    "type": "boolean",
                    "markdownDescription": "Flag to determine whether module load events should be logged to the output window. This option defaults to `true`.",
                    "default": true
                  },
                  "programOutput": {
                    "type": "boolean",
                    "markdownDescription": "Flag to determine whether program output should be logged to the output window when not using an external console. This option defaults to `true`.",
                    "default": true
                  },
                  "engineLogging": {
                    "type": "boolean",
                    "markdownDescription": "Flag to determine whether diagnostic engine logs should be logged to the output window. This option defaults to `false`.",
                    "default": false
                  },
                  "browserStdOut": {
                    "type": "boolean",
                    "markdownDescription": "Flag to determine if stdout text from the launching the web browser should be logged to the output window. This option defaults to `true`.",
                    "default": true
                  },
                  "elapsedTiming": {
                    "type": "boolean",
                    "markdownDescription": "If true, engine logging will include `adapterElapsedTime` and `engineElapsedTime` properties to indicate the amount of time, in microseconds, that a request took. This option defaults to `false`.",
                    "default": false
                  },
                  "threadExit": {
                    "type": "boolean",
                    "markdownDescription": "Controls if a message is logged when a thread in the target process exits. This option defaults to `false`.",
                    "default": false
                  },
                  "processExit": {
                    "type": "boolean",
                    "markdownDescription": "Controls if a message is logged when the target process exits, or debugging is stopped. This option defaults to `true`.",
                    "default": true
                  }
                }
              },
              "suppressJITOptimizations": {
                "type": "boolean",
                "markdownDescription": "If true, when an optimized module (.dll compiled in the Release configuration) loads in the target process, the debugger will ask the Just-In-Time compiler to generate code with optimizations disabled. [More information](https://aka.ms/VSCode-CS-LaunchJson#suppress-jit-optimizations)",
                "default": false
              },
              "symbolOptions": {
                "description": "Options to control how symbols (.pdb files) are found and loaded.",
                "default": {
                  "searchPaths": [],
                  "searchMicrosoftSymbolServer": false,
                  "searchNuGetOrgSymbolServer": false
                },
                "type": "object",
                "properties": {
                  "searchPaths": {
                    "type": "array",
                    "items": {
                      "type": "string"
                    },
                    "description": "Array of symbol server URLs (example: http\u200b://MyExampleSymbolServer) or directories (example: /build/symbols) to search for .pdb files. These directories will be searched in addition to the default locations -- next to the module and the path where the pdb was originally dropped to.",
                    "default": []
                  },
                  "searchMicrosoftSymbolServer": {
                    "type": "boolean",
                    "description": "If 'true' the Microsoft Symbol server (https\u200b://msdl.microsoft.com\u200b/download/symbols) is added to the symbols search path. If unspecified, this option defaults to 'false'.",
                    "default": false
                  },
                  "searchNuGetOrgSymbolServer": {
                    "type": "boolean",
                    "description": "If 'true' the NuGet.org symbol server (https\u200b://symbols.nuget.org\u200b/download/symbols) is added to the symbols search path. If unspecified, this option defaults to 'false'.",
                    "default": false
                  },
                  "cachePath": {
                    "type": "string",
                    "description": "Directory where symbols downloaded from symbol servers should be cached. If unspecified, on Windows the debugger will default to %TEMP%\\SymbolCache, and on Linux and macOS the debugger will default to ~/.dotnet/symbolcache.",
                    "default": ""
                  },
                  "moduleFilter": {
                    "description": "Provides options to control which modules (.dll files) the debugger will attempt to load symbols (.pdb files) for.",
                    "default": {
                      "mode": "loadAllButExcluded",
                      "excludedModules": []
                    },
                    "type": "object",
                    "required": [
                      "mode"
                    ],
                    "properties": {
                      "mode": {
                        "type": "string",
                        "enum": [
                          "loadAllButExcluded",
                          "loadOnlyIncluded"
                        ],
                        "enumDescriptions": [
                          "Load symbols for all modules unless the module is in the 'excludedModules' array.",
                          "Do not attempt to load symbols for ANY module unless it is in the 'includedModules' array, or it is included through the 'includeSymbolsNextToModules' setting."
                        ],
                        "description": "Controls which of the two basic operating modes the module filter operates in.",
                        "default": "loadAllButExcluded"
                      },
                      "excludedModules": {
                        "type": "array",
                        "items": {
                          "type": "string"
                        },
                        "description": "Array of modules that the debugger should NOT load symbols for. Wildcards (example: MyCompany.*.dll) are supported.\n\nThis property is ignored unless 'mode' is set to 'loadAllButExcluded'.",
                        "default": []
                      },
                      "includedModules": {
                        "type": "array",
                        "items": {
                          "type": "string"
                        },
                        "description": "Array of modules that the debugger should load symbols for. Wildcards (example: MyCompany.*.dll) are supported.\n\nThis property is ignored unless 'mode' is set to 'loadOnlyIncluded'.",
                        "default": []
                      },
                      "includeSymbolsNextToModules": {
                        "type": "boolean",
                        "description": "If true, for any module NOT in the 'includedModules' array, the debugger will still check next to the module itself and the launching executable, but it will not check paths on the symbol search list. This option defaults to 'true'.\n\nThis property is ignored unless 'mode' is set to 'loadOnlyIncluded'.",
                        "default": true
                      }
                    }
                  }
                }
              },
              "sourceLinkOptions": {
                "markdownDescription": "Options to control how Source Link connects to web servers. [More information](https://aka.ms/VSCode-CS-LaunchJson#source-link-options)",
                "default": {
                  "*": {
                    "enabled": true
                  }
                },
                "type": "object",
                "additionalItems": {
                  "type": "object",
                  "properties": {
                    "enabled": {
                      "title": "boolean",
                      "markdownDescription": "Is Source Link enabled for this URL? If unspecified, this option defaults to `true`.",
                      "default": "true"
                    }
                  }
                }
              },
              "allowFastEvaluate": {
                "type": "boolean",
                "description": "When true (the default state), the debugger will attempt faster evaluation by simulating execution of simple properties and methods.",
                "default": true
              },
              "targetArchitecture": {
                "type": "string",
                "markdownDescription": "[Only supported in local macOS debugging]\n\nThe architecture of the debuggee. This will automatically be detected unless this parameter is set. Allowed values are `x86_64` or `arm64`.",
                "enum": [
                  "x86_64",
                  "arm64"
                ]
              },
              "type": {
                "type": "string",
                "enum": [
                  "coreclr",
                  "clr"
                ],
                "description": "Type type of code to debug. Can be either 'coreclr' for .NET Core debugging, or 'clr' for Desktop .NET Framework. 'clr' only works on Windows as the Desktop framework is Windows-only.",
                "default": "coreclr"
              },
              "debugServer": {
                "type": "number",
                "description": "For debug extension development only: if a port is specified VS Code tries to connect to a debug adapter running in server mode",
                "default": 4711
              }
            }
          },
          "csharp.suppressDotnetRestoreNotification": {
            "type": "boolean",
            "default": false,
            "description": "Suppress the notification window to perform a 'dotnet restore' when dependencies can't be resolved."
          },
          "csharp.suppressProjectJsonWarning": {
            "type": "boolean",
            "default": false,
            "description": "Suppress the warning that project.json is no longer a supported project format for .NET Core applications"
          },
          "csharp.suppressBuildAssetsNotification": {
            "type": "boolean",
            "default": false,
            "description": "Suppress the notification window to add missing assets to build or debug the application."
          },
          "csharp.suppressHiddenDiagnostics": {
            "type": "boolean",
            "default": true,
            "description": "Suppress 'hidden' diagnostics (such as 'unnecessary using directives') from appearing in the editor or the Problems pane."
          },
          "csharp.referencesCodeLens.filteredSymbols": {
            "type": "array",
            "items": {
              "type": "string"
            },
            "default": [],
            "description": "Array of custom symbol names for which CodeLens should be disabled."
          },
          "csharp.maxProjectFileCountForDiagnosticAnalysis": {
            "type": "number",
            "default": 1000,
            "description": "Specifies the maximum number of files for which diagnostics are reported for the whole workspace. If this limit is exceeded, diagnostics will be shown for currently opened files only. Specify 0 or less to disable the limit completely."
          },
          "csharp.semanticHighlighting.enabled": {
            "type": "boolean",
            "default": true,
            "description": "Enable/disable Semantic Highlighting for C# files (Razor files currently unsupported). Defaults to false. Close open files for changes to take effect.",
            "scope": "window"
          },
          "csharp.showOmnisharpLogOnError": {
            "type": "boolean",
            "default": true,
            "description": "Shows the OmniSharp log in the Output pane when OmniSharp reports an error."
          },
          "omnisharp.useModernNet": {
            "type": "boolean",
            "default": true,
            "scope": "window",
            "title": "Use .NET 6 build of OmniSharp",
            "description": "Use OmniSharp build for .NET 6. This version _does not_ support non-SDK-style .NET Framework projects, including Unity. SDK-style Framework, .NET Core, and .NET 5+ projects should see significant performance improvements."
          },
          "omnisharp.sdkPath": {
            "type": "string",
            "scope": "window",
            "description": "Specifies the path to a .NET SDK installation to use for project loading instead of the highest version installed. Applies when \"useModernNet\" is set to true. Example: /home/username/dotnet/sdks/6.0.300."
          },
          "omnisharp.sdkVersion": {
            "type": "string",
            "scope": "window",
            "description": "Specifies the version of the .NET SDK to use for project loading instead of the highest version installed. Applies when \"useModernNet\" is set to true. Example: 6.0.300."
          },
          "omnisharp.sdkIncludePrereleases": {
            "type": "boolean",
            "scope": "window",
            "default": true,
            "description": "Specifies whether to include preview versions of the .NET SDK when determining which version to use for project loading. Applies when \"useModernNet\" is set to true."
          },
          "omnisharp.monoPath": {
            "type": "string",
            "scope": "machine",
            "description": "Specifies the path to a mono installation to use when \"useModernNet\" is set to false, instead of the default system one. Example: \"/Library/Frameworks/Mono.framework/Versions/Current\""
          },
          "omnisharp.loggingLevel": {
            "type": "string",
            "default": "information",
            "enum": [
              "trace",
              "debug",
              "information",
              "warning",
              "error",
              "critical"
            ],
            "description": "Specifies the level of logging output from the OmniSharp server."
          },
          "omnisharp.autoStart": {
            "type": "boolean",
            "default": true,
            "description": "Specifies whether the OmniSharp server will be automatically started or not. If false, OmniSharp can be started with the 'Restart OmniSharp' command"
          },
          "omnisharp.projectFilesExcludePattern": {
            "type": "string",
            "default": "**/node_modules/**,**/.git/**,**/bower_components/**",
            "description": "The exclude pattern used by OmniSharp to find all project files."
          },
          "omnisharp.projectLoadTimeout": {
            "type": "number",
            "default": 60,
            "description": "The time Visual Studio Code will wait for the OmniSharp server to start. Time is expressed in seconds."
          },
          "omnisharp.maxProjectResults": {
            "type": "number",
            "default": 250,
            "description": "The maximum number of projects to be shown in the 'Select Project' dropdown (maximum 250)."
          },
          "omnisharp.useEditorFormattingSettings": {
            "type": "boolean",
            "default": true,
            "description": "Specifes whether OmniSharp should use VS Code editor settings for C# code formatting (use of tabs, indentation size)."
          },
          "omnisharp.minFindSymbolsFilterLength": {
            "type": "number",
            "default": 0,
            "description": "The minimum number of characters to enter before 'Go to Symbol in Workspace' operation shows any results."
          },
          "omnisharp.maxFindSymbolsItems": {
            "type": "number",
            "default": 1000,
            "description": "The maximum number of items that 'Go to Symbol in Workspace' operation can show. The limit is applied only when a positive number is specified here."
          },
          "omnisharp.disableMSBuildDiagnosticWarning": {
            "type": "boolean",
            "default": false,
            "description": "Specifies whether notifications should be shown if OmniSharp encounters warnings or errors loading a project. Note that these warnings/errors are always emitted to the OmniSharp log"
          },
          "omnisharp.enableMsBuildLoadProjectsOnDemand": {
            "type": "boolean",
            "default": false,
            "description": "If true, MSBuild project system will only load projects for files that were opened in the editor. This setting is useful for big C# codebases and allows for faster initialization of code navigation features only for projects that are relevant to code that is being edited. With this setting enabled OmniSharp may load fewer projects and may thus display incomplete reference lists for symbols."
          },
          "omnisharp.enableEditorConfigSupport": {
            "type": "boolean",
            "default": true,
            "description": "Enables support for reading code style, naming convention and analyzer settings from .editorconfig."
          },
          "omnisharp.enableDecompilationSupport": {
            "type": "boolean",
            "default": false,
            "scope": "machine",
            "description": "Enables support for decompiling external references instead of viewing metadata."
          },
          "omnisharp.enableLspDriver": {
            "type": "boolean",
            "default": false,
            "description": "Enables support for the experimental language protocol based engine (requires reload to setup bindings correctly)"
          },
          "omnisharp.organizeImportsOnFormat": {
            "type": "boolean",
            "default": false,
            "description": "Specifies whether 'using' directives should be grouped and sorted during document formatting."
          },
          "omnisharp.enableAsyncCompletion": {
            "type": "boolean",
            "default": false,
            "description": "(EXPERIMENTAL) Enables support for resolving completion edits asynchronously. This can speed up time to show the completion list, particularly override and partial method completion lists, at the cost of slight delays after inserting a completion item. Most completion items will have no noticeable impact with this feature, but typing immediately after inserting an override or partial method completion, before the insert is completed, can have unpredictable results."
          },
          "omnisharp.testRunSettings": {
            "type": "string",
            "description": "Path to the .runsettings file which should be used when running unit tests."
          },
          "omnisharp.dotNetCliPaths": {
            "type": "array",
            "items": {
              "type": "string"
            },
            "description": "Paths to a local download of the .NET CLI to use for running any user code.",
            "uniqueItems": true
          },
          "razor.plugin.path": {
            "type": "string",
            "scope": "machine",
            "description": "Overrides the path to the Razor plugin dll."
          },
          "razor.devmode": {
            "type": "boolean",
            "default": false,
            "description": "Forces the omnisharp-vscode extension to run in a mode that enables local Razor.VSCode deving."
          },
          "razor.format.enable": {
            "type": "boolean",
            "scope": "window",
            "default": true,
            "description": "Enable/disable default Razor formatter."
          }
        }
      },
      {
        "title": "C#",
        "properties": {
          "dotnet.defaultSolution": {
            "type": "string",
            "description": "%configuration.dotnet.defaultSolution.description%",
            "order": 0
          },
          "dotnet.dotnetPath": {
            "type": "string",
            "scope": "machine-overridable",
            "description": "Specified the path to a dotnet installation to use instead of the default system one. This only influences the dotnet installation to use for hosting the language server itself. Example: \"/home/username/mycustomdotnetdirectory\"."
          },
          "dotnet.server.path": {
            "type": "string",
            "scope": "machine-overridable",
            "description": "Specifies the absolute path to the server (LSP or O#) executable. When left empty the version pinned to the C# Extension is used."
          },
          "dotnet.server.waitForDebugger": {
            "type": "boolean",
            "scope": "machine-overridable",
            "default": false,
            "description": "Passes the --debug flag when launching the server to allow a debugger to be attached."
          },
          "dotnet.server.trace": {
            "scope": "window",
            "type": "string",
            "enum": [
              "Trace",
              "Debug",
              "Information",
              "Warning",
              "Error",
              "Critical",
              "None"
            ],
            "default": "Information",
            "description": "Sets the logging level for the language server"
          },
          "dotnet.server.extensionPaths": {
            "scope": "machine-overridable",
            "type": [
              "array",
              null
            ],
            "items": {
              "type": "string"
            },
            "default": null,
            "description": "Override for path to langauge server --extension arguments."
          },
          "dotnet.implementType.insertionBehavior": {
            "type": "string",
            "enum": [
              "withOtherMembersOfTheSameKind",
              "atTheEnd"
            ],
            "default": "withOtherMembersOfTheSameKind",
            "enumDescriptions": [
              "Place them with other members of the same kind.",
              "Place them at the end."
            ],
            "description": "The insertion location of properties, events, and methods When implement interface or abstract class.",
            "order": 10
          },
          "dotnet.implementType.propertyGenerationBehavior": {
            "type": "string",
            "enum": [
              "preferThrowingProperties",
              "preferAutoProperties"
            ],
            "default": "preferThrowingProperties",
            "enumDescriptions": [
              "Prefer throwing properties.",
              "Prefer auto properties."
            ],
            "description": "Generation behavior of properties when implement interface or abstract class.",
            "order": 10
          },
          "dotnet.codeLens.enableReferencesCodeLens": {
            "type": "boolean",
            "default": true,
            "description": "Specifies whether the references CodeLens should be shown."
          },
          "dotnet.codeLens.enableTestsCodeLens": {
            "type": "boolean",
            "default": true,
            "description": "Specifies whether the run and debug test CodeLens should be shown."
          },
          "dotnet.completion.showCompletionItemsFromUnimportedNamespaces": {
            "type": "boolean",
            "default": true,
            "description": "Enables support for showing unimported types and unimported extension methods in completion lists. When committed, the appropriate using directive will be added at the top of the current file.",
            "order": 20
          },
          "dotnet.completion.showNameCompletionSuggestions": {
            "type": "boolean",
            "default": "true",
            "description": "Perform automatic object name completion for the members that you have recently selected.",
            "order": 20
          },
          "dotnet.completion.provideRegexCompletions": {
            "type": "boolean",
            "default": "true",
            "description": "Show regular expressions in completion list.",
            "order": 20
          },
          "dotnet.backgroundAnalysis.analyzerDiagnosticsScope": {
            "type": "string",
            "enum": [
              "openFiles",
              "fullSolution",
              "none"
            ],
            "default": "openFiles",
            "enumDescriptions": [
              "Open documents",
              "Entire solution",
              "None"
            ],
            "description": "Run background code analysis for:",
            "order": 30
          },
          "dotnet.backgroundAnalysis.compilerDiagnosticsScope": {
            "type": "string",
            "enum": [
              "openFiles",
              "fullSolution",
              "none"
            ],
            "default": "openFiles",
            "enumDescriptions": [
              "Open documents",
              "Entire solution",
              "None"
            ],
            "description": "Show compiler errors and warnings for:",
            "order": 30
          },
          "dotnet.highlighting.highlightRelatedRegexComponents": {
            "type": "boolean",
            "default": "true",
            "description": "Highlight related regular expression components under cursor.",
            "order": 40
          },
          "dotnet.highlighting.highlightRelatedJsonComponents": {
            "type": "boolean",
            "default": "true",
            "description": "Highlight related JSON components under cursor.",
            "order": 40
          },
          "csharp.inlayHints.enableInlayHintsForImplicitObjectCreation": {
            "type": "boolean",
            "default": false,
            "description": "Show hints for implicit object creation",
            "order": 50
          },
          "csharp.inlayHints.enableInlayHintsForImplicitVariableTypes": {
            "type": "boolean",
            "default": false,
            "description": "Show hints for variables with inferred types",
            "order": 50
          },
          "csharp.inlayHints.enableInlayHintsForLambdaParameterTypes": {
            "type": "boolean",
            "default": false,
            "description": "Show hints for lambda parameter types",
            "order": 50
          },
          "csharp.inlayHints.enableInlayHintsForTypes": {
            "type": "boolean",
            "default": false,
            "description": "Display inline type hints",
            "order": 50
          },
          "dotnet.inlayHints.enableInlayHintsForIndexerParameters": {
            "type": "boolean",
            "default": false,
            "description": "Show hints for indexers",
            "order": 50
          },
          "dotnet.inlayHints.enableInlayHintsForLiteralParameters": {
            "type": "boolean",
            "default": false,
            "description": "Show hints for literals",
            "order": 50
          },
          "dotnet.inlayHints.enableInlayHintsForObjectCreationParameters": {
            "type": "boolean",
            "default": false,
            "description": "Show hints for 'new' expressions",
            "order": 50
          },
          "dotnet.inlayHints.enableInlayHintsForOtherParameters": {
            "type": "boolean",
            "default": false,
            "description": "Show hints for everything else",
            "order": 50
          },
          "dotnet.inlayHints.enableInlayHintsForParameters": {
            "type": "boolean",
            "default": false,
            "description": "Display inline parameter name hints",
            "order": 50
          },
          "dotnet.inlayHints.suppressInlayHintsForParametersThatDifferOnlyBySuffix": {
            "type": "boolean",
            "default": false,
            "description": "Suppress hints when parameter names differ only by suffix",
            "order": 50
          },
          "dotnet.inlayHints.suppressInlayHintsForParametersThatMatchArgumentName": {
            "type": "boolean",
            "default": false,
            "description": "Suppress hints when argument matches parameter name",
            "order": 50
          },
          "dotnet.inlayHints.suppressInlayHintsForParametersThatMatchMethodIntent": {
            "type": "boolean",
            "default": false,
            "description": "Suppress hints when parameter name matches the method's intent",
            "order": 50
          },
          "dotnet.navigation.navigateToDecompiledSources": {
            "type": "boolean",
            "default": "true",
            "description": "Enable navigation to decomplied sources.",
            "order": 60
          },
          "dotnet.quickInfo.showRemarksInQuickInfo": {
            "type": "boolean",
            "default": "true",
            "description": "Show remarks information when display symbol.",
            "order": 70
          },
          "dotnet.symbolSearch.searchReferenceAssemblies": {
            "type": "boolean",
            "default": true,
            "description": "Search symbols in reference assemblies. It affects features requires symbol searching, such as add imports.",
            "order": 80
          },
          "razor.languageServer.directory": {
            "type": "string",
            "scope": "machine-overridable",
            "description": "Overrides the path to the Razor Language Server directory.",
            "order": 90
          },
          "razor.languageServer.debug": {
            "type": "boolean",
            "scope": "machine-overridable",
            "default": false,
            "description": "Specifies whether to wait for debug attach when launching the language server.",
            "order": 90
          },
          "razor.trace": {
            "type": "string",
            "default": "Off",
            "enum": [
              "Off",
              "Messages",
              "Verbose"
            ],
            "enumDescriptions": [
              "Does not log messages from the Razor extension",
              "Logs only some messages from the Razor extension",
              "Logs all messages from the Razor extension"
            ],
            "description": "Specifies whether to output all messages [Verbose], some messages [Messages] or not at all [Off].",
            "order": 90
          },
          "csharp.debug.stopAtEntry": {
            "type": "boolean",
            "markdownDescription": "If true, the debugger should stop at the entry point of the target. This option defaults to `false`.",
            "default": false
          },
          "csharp.debug.console": {
            "type": "string",
            "enum": [
              "internalConsole",
              "integratedTerminal",
              "externalTerminal"
            ],
            "enumDescriptions": [
              "Output to the VS Code Debug Console. This doesn't support reading console input (ex:Console.ReadLine).",
              "VS Code's integrated terminal.",
              "External terminal that can be configured via user settings."
            ],
            "markdownDescription": "**Note:** _This option is only used for the 'dotnet' debug configuration type_.\n\nWhen launching console projects, indicates which console the target program should be launched into.",
            "default": "internalConsole"
          },
          "csharp.debug.sourceFileMap": {
            "type": "object",
            "markdownDescription": "Maps build-time paths to local source locations. All instances of build-time path will be replaced with the local source path.\n\nExample:\n\n`{\"<build-path>\":\"<local-source-path>\"}`",
            "additionalProperties": {
              "type": "string"
            },
            "default": {}
          },
          "csharp.debug.justMyCode": {
            "type": "boolean",
            "markdownDescription": "When enabled (the default), the debugger only displays and steps into user code (\"My Code\"), ignoring system code and other code that is optimized or that does not have debugging symbols. [More information](https://aka.ms/VSCode-CS-LaunchJson#just-my-code)",
            "default": true
          },
          "csharp.debug.requireExactSource": {
            "type": "boolean",
            "markdownDescription": "Flag to require current source code to match the pdb. This option defaults to `true`.",
            "default": true
          },
          "csharp.debug.enableStepFiltering": {
            "type": "boolean",
            "markdownDescription": "Flag to enable stepping over Properties and Operators. This option defaults to `true`.",
            "default": true
          },
          "csharp.debug.logging.exceptions": {
            "type": "boolean",
            "markdownDescription": "Flag to determine whether exception messages should be logged to the output window. This option defaults to `true`.",
            "default": true
          },
          "csharp.debug.logging.moduleLoad": {
            "type": "boolean",
            "markdownDescription": "Flag to determine whether module load events should be logged to the output window. This option defaults to `true`.",
            "default": true
          },
          "csharp.debug.logging.programOutput": {
            "type": "boolean",
            "markdownDescription": "Flag to determine whether program output should be logged to the output window when not using an external console. This option defaults to `true`.",
            "default": true
          },
          "csharp.debug.logging.engineLogging": {
            "type": "boolean",
            "markdownDescription": "Flag to determine whether diagnostic engine logs should be logged to the output window. This option defaults to `false`.",
            "default": false
          },
          "csharp.debug.logging.browserStdOut": {
            "type": "boolean",
            "markdownDescription": "Flag to determine if stdout text from the launching the web browser should be logged to the output window. This option defaults to `true`.",
            "default": true
          },
          "csharp.debug.logging.elapsedTiming": {
            "type": "boolean",
            "markdownDescription": "If true, engine logging will include `adapterElapsedTime` and `engineElapsedTime` properties to indicate the amount of time, in microseconds, that a request took. This option defaults to `false`.",
            "default": false
          },
          "csharp.debug.logging.threadExit": {
            "type": "boolean",
            "markdownDescription": "Controls if a message is logged when a thread in the target process exits. This option defaults to `false`.",
            "default": false
          },
          "csharp.debug.logging.processExit": {
            "type": "boolean",
            "markdownDescription": "Controls if a message is logged when the target process exits, or debugging is stopped. This option defaults to `true`.",
            "default": true
          },
          "csharp.debug.suppressJITOptimizations": {
            "type": "boolean",
            "markdownDescription": "If true, when an optimized module (.dll compiled in the Release configuration) loads in the target process, the debugger will ask the Just-In-Time compiler to generate code with optimizations disabled. [More information](https://aka.ms/VSCode-CS-LaunchJson#suppress-jit-optimizations)",
            "default": false
          },
          "csharp.debug.symbolOptions.searchPaths": {
            "type": "array",
            "items": {
              "type": "string"
            },
            "description": "Array of symbol server URLs (example: http\u200b://MyExampleSymbolServer) or directories (example: /build/symbols) to search for .pdb files. These directories will be searched in addition to the default locations -- next to the module and the path where the pdb was originally dropped to.",
            "default": []
          },
          "csharp.debug.symbolOptions.searchMicrosoftSymbolServer": {
            "type": "boolean",
            "description": "If 'true' the Microsoft Symbol server (https\u200b://msdl.microsoft.com\u200b/download/symbols) is added to the symbols search path. If unspecified, this option defaults to 'false'.",
            "default": false
          },
          "csharp.debug.symbolOptions.searchNuGetOrgSymbolServer": {
            "type": "boolean",
            "description": "If 'true' the NuGet.org symbol server (https\u200b://symbols.nuget.org\u200b/download/symbols) is added to the symbols search path. If unspecified, this option defaults to 'false'.",
            "default": false
          },
          "csharp.debug.symbolOptions.cachePath": {
            "type": "string",
            "description": "Directory where symbols downloaded from symbol servers should be cached. If unspecified, on Windows the debugger will default to %TEMP%\\SymbolCache, and on Linux and macOS the debugger will default to ~/.dotnet/symbolcache.",
            "default": ""
          },
          "csharp.debug.symbolOptions.moduleFilter.mode": {
            "type": "string",
            "enum": [
              "loadAllButExcluded",
              "loadOnlyIncluded"
            ],
            "enumDescriptions": [
              "Load symbols for all modules unless the module is in the 'excludedModules' array.",
              "Do not attempt to load symbols for ANY module unless it is in the 'includedModules' array, or it is included through the 'includeSymbolsNextToModules' setting."
            ],
            "description": "Controls which of the two basic operating modes the module filter operates in.",
            "default": "loadAllButExcluded"
          },
          "csharp.debug.symbolOptions.moduleFilter.excludedModules": {
            "type": "array",
            "items": {
              "type": "string"
            },
            "description": "Array of modules that the debugger should NOT load symbols for. Wildcards (example: MyCompany.*.dll) are supported.\n\nThis property is ignored unless 'mode' is set to 'loadAllButExcluded'.",
            "default": []
          },
          "csharp.debug.symbolOptions.moduleFilter.includedModules": {
            "type": "array",
            "items": {
              "type": "string"
            },
            "description": "Array of modules that the debugger should load symbols for. Wildcards (example: MyCompany.*.dll) are supported.\n\nThis property is ignored unless 'mode' is set to 'loadOnlyIncluded'.",
            "default": []
          },
          "csharp.debug.symbolOptions.moduleFilter.includeSymbolsNextToModules": {
            "type": "boolean",
            "description": "If true, for any module NOT in the 'includedModules' array, the debugger will still check next to the module itself and the launching executable, but it will not check paths on the symbol search list. This option defaults to 'true'.\n\nThis property is ignored unless 'mode' is set to 'loadOnlyIncluded'.",
            "default": true
          },
          "csharp.debug.allowFastEvaluate": {
            "type": "boolean",
            "description": "When true (the default state), the debugger will attempt faster evaluation by simulating execution of simple properties and methods.",
            "default": true
          }
        }
      }
    ],
    "jsonValidation": [
      {
        "fileMatch": [
          "appsettings.json",
          "appsettings.*.json"
        ],
        "url": "https://json.schemastore.org/appsettings"
      },
      {
        "fileMatch": "project.json",
        "url": "http://json.schemastore.org/project"
      },
      {
        "fileMatch": "omnisharp.json",
        "url": "http://json.schemastore.org/omnisharp"
      },
      {
        "fileMatch": "global.json",
        "url": "http://json.schemastore.org/global"
      },
      {
        "fileMatch": "launchSettings.json",
        "url": "https://json.schemastore.org/launchsettings.json"
      }
    ],
    "commands": [
      {
        "command": "o.restart",
        "title": "Restart OmniSharp",
        "category": "OmniSharp",
        "enablement": "config.dotnet.server.useOmnisharp"
      },
      {
        "command": "o.pickProjectAndStart",
        "title": "Select Project",
        "category": "OmniSharp",
        "enablement": "config.dotnet.server.useOmnisharp"
      },
      {
        "command": "dotnet.openSolution",
        "title": "Open Solution",
        "category": ".NET",
        "enablement": "!config.dotnet.server.useOmnisharp && dotnet.server.activatedStandalone"
      },
      {
        "command": "o.fixAll.solution",
        "title": "Fix all occurrences of a code issue within solution",
        "category": "OmniSharp",
        "enablement": "config.dotnet.server.useOmnisharp"
      },
      {
        "command": "o.fixAll.project",
        "title": "Fix all occurrences of a code issue within project",
        "category": "OmniSharp",
        "enablement": "config.dotnet.server.useOmnisharp"
      },
      {
        "command": "o.fixAll.document",
        "title": "Fix all occurrences of a code issue within document",
        "category": "OmniSharp",
        "enablement": "config.dotnet.server.useOmnisharp"
      },
      {
        "command": "o.reanalyze.allProjects",
        "title": "Analyze all projects",
        "category": "OmniSharp",
        "enablement": "config.dotnet.server.useOmnisharp"
      },
      {
        "command": "o.reanalyze.currentProject",
        "title": "Analyze current project",
        "category": "OmniSharp",
        "enablement": "config.dotnet.server.useOmnisharp"
      },
      {
        "command": "dotnet.generateAssets",
        "title": "Generate Assets for Build and Debug",
        "category": ".NET"
      },
      {
        "command": "dotnet.restore.project",
        "title": "Restore Project",
        "category": ".NET",
        "enablement": "config.dotnet.server.useOmnisharp"
      },
      {
        "command": "dotnet.restore.all",
        "title": "Restore All Projects",
        "category": ".NET",
        "enablement": "config.dotnet.server.useOmnisharp"
      },
      {
        "command": "csharp.downloadDebugger",
        "title": "Download .NET Core Debugger",
        "category": "Debug"
      },
      {
        "command": "csharp.listProcess",
        "title": "List process for attach",
        "category": "CSharp"
      },
      {
        "command": "csharp.listRemoteProcess",
        "title": "List processes on remote connection for attach",
        "category": "CSharp"
      },
      {
        "command": "csharp.listRemoteDockerProcess",
        "title": "List processes on Docker connection",
        "category": "CSharp"
      },
      {
        "command": "csharp.attachToProcess",
        "title": "Attach to a .NET 5+ or .NET Core process",
        "category": "Debug"
      },
      {
        "command": "csharp.reportIssue",
        "title": "Report an issue",
        "category": "CSharp"
      },
      {
        "command": "csharp.showDecompilationTerms",
        "title": "Show the decompiler terms agreement",
        "category": "CSharp",
        "enablement": "config.dotnet.server.useOmnisharp"
      },
      {
        "command": "extension.showRazorCSharpWindow",
        "title": "Show Razor CSharp",
        "category": "Razor"
      },
      {
        "command": "extension.showRazorHtmlWindow",
        "title": "Show Razor Html",
        "category": "Razor"
      },
      {
        "command": "razor.reportIssue",
        "title": "Report a Razor issue",
        "category": "Razor"
      },
      {
        "command": "dotnet.test.runTestsInContext",
        "title": "Run Tests in Context",
        "category": ".NET",
        "enablement": "dotnet.server.activatedStandalone"
      },
      {
        "command": "dotnet.test.debugTestsInContext",
        "title": "Debug Tests in Context",
        "category": ".NET",
        "enablement": "dotnet.server.activatedStandalone"
      },
      {
        "command": "dotnet.restartServer",
        "title": "Restart Language Server",
        "category": ".NET",
        "enablement": "!config.dotnet.server.useOmnisharp"
      }
    ],
    "keybindings": [
      {
        "command": "o.showOutput",
        "key": "Ctrl+Shift+F9",
        "mac": "Cmd+Shift+F9"
      }
    ],
    "snippets": [
      {
        "language": "csharp",
        "path": "./snippets/csharp.json"
      }
    ],
    "breakpoints": [
      {
        "language": "csharp"
      },
      {
        "language": "razor"
      },
      {
        "language": "qsharp"
      },
      {
        "language": "aspnetcorerazor"
      }
    ],
    "debuggers": [
      {
        "type": "coreclr",
        "label": ".NET 5+ and .NET Core",
        "languages": [
          "csharp",
          "razor",
          "qsharp",
          "aspnetcorerazor"
        ],
        "variables": {
          "pickProcess": "csharp.listProcess",
          "pickRemoteProcess": "csharp.listRemoteProcess",
          "pickRemoteDockerProcess": "csharp.listRemoteDockerProcess"
        },
        "aiKey": "AIF-d9b70cd4-b9f9-4d70-929b-a071c400b217",
        "configurationAttributes": {
          "launch": {
            "type": "object",
            "required": [
              "program"
            ],
            "properties": {
              "program": {
                "type": "string",
                "markdownDescription": "Path to the application dll or .NET Core host executable to launch.\nThis property normally takes the form: `${workspaceFolder}/bin/Debug/(target-framework)/(project-name.dll)`\n\nExample: `${workspaceFolder}/bin/Debug/netcoreapp1.1/MyProject.dll`\n\nWhere:\n`(target-framework)` is the framework that the debugged project is being built for. This is normally found in the project file as the `TargetFramework` property.\n\n`(project-name.dll)` is the name of debugged project's build output dll. This is normally the same as the project file name but with a '.dll' extension.",
                "default": "${workspaceFolder}/bin/Debug/<insert-target-framework-here>/<insert-project-name-here>.dll"
              },
              "cwd": {
                "type": "string",
                "description": "Path to the working directory of the program being debugged. Default is the current workspace.",
                "default": "${workspaceFolder}"
              },
              "args": {
                "anyOf": [
                  {
                    "type": "array",
                    "description": "Command line arguments passed to the program.",
                    "items": {
                      "type": "string"
                    },
                    "default": []
                  },
                  {
                    "type": "string",
                    "description": "Stringified version of command line arguments passed to the program.",
                    "default": ""
                  }
                ]
              },
              "stopAtEntry": {
                "type": "boolean",
                "markdownDescription": "If true, the debugger should stop at the entry point of the target. This option defaults to `false`.",
                "default": false
              },
              "launchBrowser": {
                "description": "Describes options to launch a web browser as part of launch",
                "default": {
                  "enabled": true
                },
                "type": "object",
                "required": [
                  "enabled"
                ],
                "properties": {
                  "enabled": {
                    "type": "boolean",
                    "description": "Whether web browser launch is enabled. This option defaults to `true`.",
                    "default": true
                  },
                  "args": {
                    "type": "string",
                    "description": "The arguments to pass to the command to open the browser. This is used only if the platform-specific element (`osx`, `linux` or `windows`) doesn't specify a value for `args`. Use ${auto-detect-url} to automatically use the address the server is listening to.",
                    "default": "${auto-detect-url}"
                  },
                  "osx": {
                    "description": "OSX-specific web launch configuration options. By default, this will start the browser using `open`.",
                    "default": {
                      "command": "open",
                      "args": "${auto-detect-url}"
                    },
                    "type": "object",
                    "required": [
                      "command"
                    ],
                    "properties": {
                      "command": {
                        "type": "string",
                        "description": "The executable which will start the web browser.",
                        "default": "open"
                      },
                      "args": {
                        "type": "string",
                        "description": "The arguments to pass to the command to open the browser. Use ${auto-detect-url} to automatically use the address the server is listening to.",
                        "default": "${auto-detect-url}"
                      }
                    }
                  },
                  "linux": {
                    "description": "Linux-specific web launch configuration options. By default, this will start the browser using `xdg-open`.",
                    "default": {
                      "command": "xdg-open",
                      "args": "${auto-detect-url}"
                    },
                    "type": "object",
                    "required": [
                      "command"
                    ],
                    "properties": {
                      "command": {
                        "type": "string",
                        "description": "The executable which will start the web browser.",
                        "default": "xdg-open"
                      },
                      "args": {
                        "type": "string",
                        "description": "The arguments to pass to the command to open the browser. Use ${auto-detect-url} to automatically use the address the server is listening to.",
                        "default": "${auto-detect-url}"
                      }
                    }
                  },
                  "windows": {
                    "description": "Windows-specific web launch configuration options. By default, this will start the browser using `cmd /c start`.",
                    "default": {
                      "command": "cmd.exe",
                      "args": "/C start ${auto-detect-url}"
                    },
                    "type": "object",
                    "required": [
                      "command"
                    ],
                    "properties": {
                      "command": {
                        "type": "string",
                        "description": "The executable which will start the web browser.",
                        "default": "cmd.exe"
                      },
                      "args": {
                        "type": "string",
                        "description": "The arguments to pass to the command to open the browser. Use ${auto-detect-url} to automatically use the address the server is listening to.",
                        "default": "/C start ${auto-detect-url}"
                      }
                    }
                  }
                }
              },
              "env": {
                "type": "object",
                "additionalProperties": {
                  "type": "string"
                },
                "description": "Environment variables passed to the program.",
                "default": {}
              },
              "envFile": {
                "type": "string",
                "markdownDescription": "Environment variables passed to the program by a file. E.g. `${workspaceFolder}/.env`",
                "default": "${workspaceFolder}/.env"
              },
              "console": {
                "type": "string",
                "enum": [
                  "internalConsole",
                  "integratedTerminal",
                  "externalTerminal"
                ],
                "enumDescriptions": [
                  "Output to the VS Code Debug Console. This doesn't support reading console input (ex:Console.ReadLine).",
                  "VS Code's integrated terminal.",
                  "External terminal that can be configured via user settings."
                ],
                "markdownDescription": "When launching console projects, indicates which console the target program should be launched into.",
                "settingsDescription": "**Note:** _This option is only used for the 'dotnet' debug configuration type_.\n\nWhen launching console projects, indicates which console the target program should be launched into.",
                "default": "internalConsole"
              },
              "externalConsole": {
                "type": "boolean",
                "markdownDescription": "Attribute `externalConsole` is deprecated, use `console` instead. This option defaults to `false`.",
                "default": false
              },
              "launchSettingsFilePath": {
                "type": "string",
                "markdownDescription": "The path to a launchSettings.json file. If this isn't set, the debugger will search in `{cwd}/Properties/launchSettings.json`.",
                "default": "${workspaceFolder}/Properties/launchSettings.json"
              },
              "launchSettingsProfile": {
                "anyOf": [
                  {
                    "type": "string"
                  },
                  {
                    "type": "null"
                  }
                ],
                "description": "If specified, indicates the name of the profile in launchSettings.json to use. This is ignored if launchSettings.json is not found. launchSettings.json will be read from the path specified should be the 'launchSettingsFilePath' property, or {cwd}/Properties/launchSettings.json if that isn't set. If this is set to null or an empty string then launchSettings.json is ignored. If this value is not specified the first 'Project' profile will be used.",
                "default": "<insert-profile-name>"
              },
              "sourceFileMap": {
                "type": "object",
                "markdownDescription": "Maps build-time paths to local source locations. All instances of build-time path will be replaced with the local source path.\n\nExample:\n\n`{\"<build-path>\":\"<local-source-path>\"}`",
                "additionalProperties": {
                  "type": "string"
                },
                "default": {}
              },
              "justMyCode": {
                "type": "boolean",
                "markdownDescription": "When enabled (the default), the debugger only displays and steps into user code (\"My Code\"), ignoring system code and other code that is optimized or that does not have debugging symbols. [More information](https://aka.ms/VSCode-CS-LaunchJson#just-my-code)",
                "default": true
              },
              "requireExactSource": {
                "type": "boolean",
                "markdownDescription": "Flag to require current source code to match the pdb. This option defaults to `true`.",
                "default": true
              },
              "enableStepFiltering": {
                "type": "boolean",
                "markdownDescription": "Flag to enable stepping over Properties and Operators. This option defaults to `true`.",
                "default": true
              },
              "logging": {
                "description": "Flags to determine what types of messages should be logged to the output window.",
                "type": "object",
                "required": [],
                "default": {},
                "properties": {
                  "exceptions": {
                    "type": "boolean",
                    "markdownDescription": "Flag to determine whether exception messages should be logged to the output window. This option defaults to `true`.",
                    "default": true
                  },
                  "moduleLoad": {
                    "type": "boolean",
                    "markdownDescription": "Flag to determine whether module load events should be logged to the output window. This option defaults to `true`.",
                    "default": true
                  },
                  "programOutput": {
                    "type": "boolean",
                    "markdownDescription": "Flag to determine whether program output should be logged to the output window when not using an external console. This option defaults to `true`.",
                    "default": true
                  },
                  "engineLogging": {
                    "type": "boolean",
                    "markdownDescription": "Flag to determine whether diagnostic engine logs should be logged to the output window. This option defaults to `false`.",
                    "default": false
                  },
                  "browserStdOut": {
                    "type": "boolean",
                    "markdownDescription": "Flag to determine if stdout text from the launching the web browser should be logged to the output window. This option defaults to `true`.",
                    "default": true
                  },
                  "elapsedTiming": {
                    "type": "boolean",
                    "markdownDescription": "If true, engine logging will include `adapterElapsedTime` and `engineElapsedTime` properties to indicate the amount of time, in microseconds, that a request took. This option defaults to `false`.",
                    "default": false
                  },
                  "threadExit": {
                    "type": "boolean",
                    "markdownDescription": "Controls if a message is logged when a thread in the target process exits. This option defaults to `false`.",
                    "default": false
                  },
                  "processExit": {
                    "type": "boolean",
                    "markdownDescription": "Controls if a message is logged when the target process exits, or debugging is stopped. This option defaults to `true`.",
                    "default": true
                  }
                }
              },
              "pipeTransport": {
                "description": "When present, this tells the debugger to connect to a remote computer using another executable as a pipe that will relay standard input/output between VS Code and the .NET Core debugger backend executable (vsdbg).",
                "type": "object",
                "required": [
                  "debuggerPath"
                ],
                "default": {
                  "pipeCwd": "${workspaceFolder}",
                  "pipeProgram": "enter the fully qualified path for the pipe program name, for example '/usr/bin/ssh'",
                  "pipeArgs": [],
                  "debuggerPath": "enter the path for the debugger on the target machine, for example ~/vsdbg/vsdbg"
                },
                "properties": {
                  "pipeCwd": {
                    "type": "string",
                    "description": "The fully qualified path to the working directory for the pipe program.",
                    "default": "${workspaceFolder}"
                  },
                  "pipeProgram": {
                    "type": "string",
                    "description": "The fully qualified pipe command to execute.",
                    "default": "enter the fully qualified path for the pipe program name, for example '/usr/bin/ssh'"
                  },
                  "pipeArgs": {
                    "anyOf": [
                      {
                        "type": "array",
                        "description": "Command line arguments passed to the pipe program. Token ${debuggerCommand} in pipeArgs will get replaced by the full debugger command, this token can be specified inline with other arguments. If ${debuggerCommand} isn't used in any argument, the full debugger command will be instead be added to the end of the argument list.",
                        "items": {
                          "type": "string"
                        },
                        "default": []
                      },
                      {
                        "type": "string",
                        "description": "Stringified version of command line arguments passed to the pipe program. Token ${debuggerCommand} in pipeArgs will get replaced by the full debugger command, this token can be specified inline with other arguments. If ${debuggerCommand} isn't used in any argument, the full debugger command will be instead be added to the end of the argument list.",
                        "default": ""
                      }
                    ],
                    "default": []
                  },
                  "debuggerPath": {
                    "type": "string",
                    "description": "The full path to the debugger on the target machine.",
                    "default": "enter the path for the debugger on the target machine, for example ~/vsdbg/vsdbg"
                  },
                  "pipeEnv": {
                    "type": "object",
                    "additionalProperties": {
                      "type": "string"
                    },
                    "description": "Environment variables passed to the pipe program.",
                    "default": {}
                  },
                  "quoteArgs": {
                    "type": "boolean",
                    "description": "Should arguments that contain characters that need to be quoted (example: spaces) be quoted? Defaults to 'true'. If set to false, the debugger command will no longer be automatically quoted.",
                    "default": true
                  },
                  "windows": {
                    "description": "Windows-specific pipe launch configuration options",
                    "default": {
                      "pipeCwd": "${workspaceFolder}",
                      "pipeProgram": "enter the fully qualified path for the pipe program name, for example 'c:\\tools\\plink.exe'",
                      "pipeArgs": []
                    },
                    "type": "object",
                    "properties": {
                      "pipeCwd": {
                        "type": "string",
                        "description": "The fully qualified path to the working directory for the pipe program.",
                        "default": "${workspaceFolder}"
                      },
                      "pipeProgram": {
                        "type": "string",
                        "description": "The fully qualified pipe command to execute.",
                        "default": "enter the fully qualified path for the pipe program name, for example '/usr/bin/ssh'"
                      },
                      "pipeArgs": {
                        "anyOf": [
                          {
                            "type": "array",
                            "description": "Command line arguments passed to the pipe program. Token ${debuggerCommand} in pipeArgs will get replaced by the full debugger command, this token can be specified inline with other arguments. If ${debuggerCommand} isn't used in any argument, the full debugger command will be instead be added to the end of the argument list.",
                            "items": {
                              "type": "string"
                            },
                            "default": []
                          },
                          {
                            "type": "string",
                            "description": "Stringified version of command line arguments passed to the pipe program. Token ${debuggerCommand} in pipeArgs will get replaced by the full debugger command, this token can be specified inline with other arguments. If ${debuggerCommand} isn't used in any argument, the full debugger command will be instead be added to the end of the argument list.",
                            "default": ""
                          }
                        ],
                        "default": []
                      },
                      "quoteArgs": {
                        "type": "boolean",
                        "description": "Should arguments that contain characters that need to be quoted (example: spaces) be quoted? Defaults to 'true'. If set to false, the debugger command will no longer be automatically quoted.",
                        "default": true
                      },
                      "pipeEnv": {
                        "type": "object",
                        "additionalProperties": {
                          "type": "string"
                        },
                        "description": "Environment variables passed to the pipe program.",
                        "default": {}
                      }
                    }
                  },
                  "osx": {
                    "description": "OSX-specific pipe launch configuration options",
                    "default": {
                      "pipeCwd": "${workspaceFolder}",
                      "pipeProgram": "enter the fully qualified path for the pipe program name, for example '/usr/bin/ssh'",
                      "pipeArgs": []
                    },
                    "type": "object",
                    "properties": {
                      "pipeCwd": {
                        "type": "string",
                        "description": "The fully qualified path to the working directory for the pipe program.",
                        "default": "${workspaceFolder}"
                      },
                      "pipeProgram": {
                        "type": "string",
                        "description": "The fully qualified pipe command to execute.",
                        "default": "enter the fully qualified path for the pipe program name, for example '/usr/bin/ssh'"
                      },
                      "pipeArgs": {
                        "anyOf": [
                          {
                            "type": "array",
                            "description": "Command line arguments passed to the pipe program. Token ${debuggerCommand} in pipeArgs will get replaced by the full debugger command, this token can be specified inline with other arguments. If ${debuggerCommand} isn't used in any argument, the full debugger command will be instead be added to the end of the argument list.",
                            "items": {
                              "type": "string"
                            },
                            "default": []
                          },
                          {
                            "type": "string",
                            "description": "Stringified version of command line arguments passed to the pipe program. Token ${debuggerCommand} in pipeArgs will get replaced by the full debugger command, this token can be specified inline with other arguments. If ${debuggerCommand} isn't used in any argument, the full debugger command will be instead be added to the end of the argument list.",
                            "default": ""
                          }
                        ],
                        "default": []
                      },
                      "quoteArgs": {
                        "type": "boolean",
                        "description": "Should arguments that contain characters that need to be quoted (example: spaces) be quoted? Defaults to 'true'. If set to false, the debugger command will no longer be automatically quoted.",
                        "default": true
                      },
                      "pipeEnv": {
                        "type": "object",
                        "additionalProperties": {
                          "type": "string"
                        },
                        "description": "Environment variables passed to the pipe program.",
                        "default": {}
                      }
                    }
                  },
                  "linux": {
                    "description": "Linux-specific pipe launch configuration options",
                    "default": {
                      "pipeCwd": "${workspaceFolder}",
                      "pipeProgram": "enter the fully qualified path for the pipe program name, for example '/usr/bin/ssh'",
                      "pipeArgs": []
                    },
                    "type": "object",
                    "properties": {
                      "pipeCwd": {
                        "type": "string",
                        "description": "The fully qualified path to the working directory for the pipe program.",
                        "default": "${workspaceFolder}"
                      },
                      "pipeProgram": {
                        "type": "string",
                        "description": "The fully qualified pipe command to execute.",
                        "default": "enter the fully qualified path for the pipe program name, for example '/usr/bin/ssh'"
                      },
                      "pipeArgs": {
                        "anyOf": [
                          {
                            "type": "array",
                            "description": "Command line arguments passed to the pipe program. Token ${debuggerCommand} in pipeArgs will get replaced by the full debugger command, this token can be specified inline with other arguments. If ${debuggerCommand} isn't used in any argument, the full debugger command will be instead be added to the end of the argument list.",
                            "items": {
                              "type": "string"
                            },
                            "default": []
                          },
                          {
                            "type": "string",
                            "description": "Stringified version of command line arguments passed to the pipe program. Token ${debuggerCommand} in pipeArgs will get replaced by the full debugger command, this token can be specified inline with other arguments. If ${debuggerCommand} isn't used in any argument, the full debugger command will be instead be added to the end of the argument list.",
                            "default": ""
                          }
                        ],
                        "default": []
                      },
                      "quoteArgs": {
                        "type": "boolean",
                        "description": "Should arguments that contain characters that need to be quoted (example: spaces) be quoted? Defaults to 'true'. If set to false, the debugger command will no longer be automatically quoted.",
                        "default": true
                      },
                      "pipeEnv": {
                        "type": "object",
                        "additionalProperties": {
                          "type": "string"
                        },
                        "description": "Environment variables passed to the pipe program.",
                        "default": {}
                      }
                    }
                  }
                }
              },
              "suppressJITOptimizations": {
                "type": "boolean",
                "markdownDescription": "If true, when an optimized module (.dll compiled in the Release configuration) loads in the target process, the debugger will ask the Just-In-Time compiler to generate code with optimizations disabled. [More information](https://aka.ms/VSCode-CS-LaunchJson#suppress-jit-optimizations)",
                "default": false
              },
              "symbolOptions": {
                "description": "Options to control how symbols (.pdb files) are found and loaded.",
                "default": {
                  "searchPaths": [],
                  "searchMicrosoftSymbolServer": false,
                  "searchNuGetOrgSymbolServer": false
                },
                "type": "object",
                "properties": {
                  "searchPaths": {
                    "type": "array",
                    "items": {
                      "type": "string"
                    },
                    "description": "Array of symbol server URLs (example: http\u200b://MyExampleSymbolServer) or directories (example: /build/symbols) to search for .pdb files. These directories will be searched in addition to the default locations -- next to the module and the path where the pdb was originally dropped to.",
                    "default": []
                  },
                  "searchMicrosoftSymbolServer": {
                    "type": "boolean",
                    "description": "If 'true' the Microsoft Symbol server (https\u200b://msdl.microsoft.com\u200b/download/symbols) is added to the symbols search path. If unspecified, this option defaults to 'false'.",
                    "default": false
                  },
                  "searchNuGetOrgSymbolServer": {
                    "type": "boolean",
                    "description": "If 'true' the NuGet.org symbol server (https\u200b://symbols.nuget.org\u200b/download/symbols) is added to the symbols search path. If unspecified, this option defaults to 'false'.",
                    "default": false
                  },
                  "cachePath": {
                    "type": "string",
                    "description": "Directory where symbols downloaded from symbol servers should be cached. If unspecified, on Windows the debugger will default to %TEMP%\\SymbolCache, and on Linux and macOS the debugger will default to ~/.dotnet/symbolcache.",
                    "default": ""
                  },
                  "moduleFilter": {
                    "description": "Provides options to control which modules (.dll files) the debugger will attempt to load symbols (.pdb files) for.",
                    "default": {
                      "mode": "loadAllButExcluded",
                      "excludedModules": []
                    },
                    "type": "object",
                    "required": [
                      "mode"
                    ],
                    "properties": {
                      "mode": {
                        "type": "string",
                        "enum": [
                          "loadAllButExcluded",
                          "loadOnlyIncluded"
                        ],
                        "enumDescriptions": [
                          "Load symbols for all modules unless the module is in the 'excludedModules' array.",
                          "Do not attempt to load symbols for ANY module unless it is in the 'includedModules' array, or it is included through the 'includeSymbolsNextToModules' setting."
                        ],
                        "description": "Controls which of the two basic operating modes the module filter operates in.",
                        "default": "loadAllButExcluded"
                      },
                      "excludedModules": {
                        "type": "array",
                        "items": {
                          "type": "string"
                        },
                        "description": "Array of modules that the debugger should NOT load symbols for. Wildcards (example: MyCompany.*.dll) are supported.\n\nThis property is ignored unless 'mode' is set to 'loadAllButExcluded'.",
                        "default": []
                      },
                      "includedModules": {
                        "type": "array",
                        "items": {
                          "type": "string"
                        },
                        "description": "Array of modules that the debugger should load symbols for. Wildcards (example: MyCompany.*.dll) are supported.\n\nThis property is ignored unless 'mode' is set to 'loadOnlyIncluded'.",
                        "default": []
                      },
                      "includeSymbolsNextToModules": {
                        "type": "boolean",
                        "description": "If true, for any module NOT in the 'includedModules' array, the debugger will still check next to the module itself and the launching executable, but it will not check paths on the symbol search list. This option defaults to 'true'.\n\nThis property is ignored unless 'mode' is set to 'loadOnlyIncluded'.",
                        "default": true
                      }
                    }
                  }
                }
              },
              "sourceLinkOptions": {
                "markdownDescription": "Options to control how Source Link connects to web servers. [More information](https://aka.ms/VSCode-CS-LaunchJson#source-link-options)",
                "default": {
                  "*": {
                    "enabled": true
                  }
                },
                "type": "object",
                "additionalItems": {
                  "type": "object",
                  "properties": {
                    "enabled": {
                      "title": "boolean",
                      "markdownDescription": "Is Source Link enabled for this URL? If unspecified, this option defaults to `true`.",
                      "default": "true"
                    }
                  }
                }
              },
              "allowFastEvaluate": {
                "type": "boolean",
                "description": "When true (the default state), the debugger will attempt faster evaluation by simulating execution of simple properties and methods.",
                "default": true
              },
              "targetOutputLogPath": {
                "type": "string",
                "description": "When set, text that the target application writes to stdout and stderr (ex: Console.WriteLine) will be saved to the specified file. This option is ignored if console is set to something other than internalConsole. E.g. '${workspaceFolder}/out.txt'",
                "default": ""
              },
              "targetArchitecture": {
                "type": "string",
                "markdownDescription": "[Only supported in local macOS debugging]\n\nThe architecture of the debuggee. This will automatically be detected unless this parameter is set. Allowed values are `x86_64` or `arm64`.",
                "enum": [
                  "x86_64",
                  "arm64"
                ]
              },
              "checkForDevCert": {
                "type": "boolean",
                "description": "If you are launching a web project on Windows or macOS and this is enabled, the debugger will check if the computer has a self-signed HTTPS certificate used to develop web servers running on https endpoints. If unspecified, defaults to true when `serverReadyAction` is set. This option does nothing on Linux, VS Code remote, and VS Code Web UI scenarios. If the HTTPS certificate is not found or isn't trusted, the user will be prompted to install/trust it.",
                "default": true
              }
            }
          },
          "attach": {
            "type": "object",
            "required": [],
            "properties": {
              "processName": {
                "type": "string",
                "default": "",
                "markdownDescription": "The process name to attach to. If this is used, `processId` should not be used."
              },
              "processId": {
                "anyOf": [
                  {
                    "type": "string",
                    "markdownDescription": "The process id to attach to. Use \"\" to get a list of running processes to attach to. If `processId` used, `processName` should not be used.",
                    "default": ""
                  },
                  {
                    "type": "integer",
                    "markdownDescription": "The process id to attach to. Use \"\" to get a list of running processes to attach to. If `processId` used, `processName` should not be used.",
                    "default": 0
                  }
                ]
              },
              "sourceFileMap": {
                "type": "object",
                "markdownDescription": "Maps build-time paths to local source locations. All instances of build-time path will be replaced with the local source path.\n\nExample:\n\n`{\"<build-path>\":\"<local-source-path>\"}`",
                "additionalProperties": {
                  "type": "string"
                }
              },
              "justMyCode": {
                "type": "boolean",
                "markdownDescription": "Flag to only show user code. This option defaults to `true`.",
                "default": true
              },
              "requireExactSource": {
                "type": "boolean",
                "markdownDescription": "Flag to require current source code to match the pdb. This option defaults to `true`.",
                "default": true
              },
              "enableStepFiltering": {
                "type": "boolean",
                "markdownDescription": "Flag to enable stepping over Properties and Operators. This option defaults to `true`.",
                "default": true
              },
              "logging": {
                "description": "Flags to determine what types of messages should be logged to the output window.",
                "type": "object",
                "required": [],
                "default": {},
                "properties": {
                  "exceptions": {
                    "type": "boolean",
                    "markdownDescription": "Flag to determine whether exception messages should be logged to the output window. This option defaults to `true`.",
                    "default": true
                  },
                  "moduleLoad": {
                    "type": "boolean",
                    "markdownDescription": "Flag to determine whether module load events should be logged to the output window. This option defaults to `true`.",
                    "default": true
                  },
                  "programOutput": {
                    "type": "boolean",
                    "markdownDescription": "Flag to determine whether program output should be logged to the output window when not using an external console. This option defaults to `true`.",
                    "default": true
                  },
                  "engineLogging": {
                    "type": "boolean",
                    "markdownDescription": "Flag to determine whether diagnostic engine logs should be logged to the output window. This option defaults to `false`.",
                    "default": false
                  },
                  "browserStdOut": {
                    "type": "boolean",
                    "markdownDescription": "Flag to determine if stdout text from the launching the web browser should be logged to the output window. This option defaults to `true`.",
                    "default": true
                  },
                  "elapsedTiming": {
                    "type": "boolean",
                    "markdownDescription": "If true, engine logging will include `adapterElapsedTime` and `engineElapsedTime` properties to indicate the amount of time, in microseconds, that a request took. This option defaults to `false`.",
                    "default": false
                  },
                  "threadExit": {
                    "type": "boolean",
                    "markdownDescription": "Controls if a message is logged when a thread in the target process exits. This option defaults to `false`.",
                    "default": false
                  },
                  "processExit": {
                    "type": "boolean",
                    "markdownDescription": "Controls if a message is logged when the target process exits, or debugging is stopped. This option defaults to `true`.",
                    "default": true
                  }
                }
              },
              "pipeTransport": {
                "description": "When present, this tells the debugger to connect to a remote computer using another executable as a pipe that will relay standard input/output between VS Code and the .NET Core debugger backend executable (vsdbg).",
                "type": "object",
                "required": [
                  "debuggerPath"
                ],
                "default": {
                  "pipeCwd": "${workspaceFolder}",
                  "pipeProgram": "enter the fully qualified path for the pipe program name, for example '/usr/bin/ssh'",
                  "pipeArgs": [],
                  "debuggerPath": "enter the path for the debugger on the target machine, for example ~/vsdbg/vsdbg"
                },
                "properties": {
                  "pipeCwd": {
                    "type": "string",
                    "description": "The fully qualified path to the working directory for the pipe program.",
                    "default": "${workspaceFolder}"
                  },
                  "pipeProgram": {
                    "type": "string",
                    "description": "The fully qualified pipe command to execute.",
                    "default": "enter the fully qualified path for the pipe program name, for example '/usr/bin/ssh'"
                  },
                  "pipeArgs": {
                    "anyOf": [
                      {
                        "type": "array",
                        "description": "Command line arguments passed to the pipe program. Token ${debuggerCommand} in pipeArgs will get replaced by the full debugger command, this token can be specified inline with other arguments. If ${debuggerCommand} isn't used in any argument, the full debugger command will be instead be added to the end of the argument list.",
                        "items": {
                          "type": "string"
                        },
                        "default": []
                      },
                      {
                        "type": "string",
                        "description": "Stringified version of command line arguments passed to the pipe program. Token ${debuggerCommand} in pipeArgs will get replaced by the full debugger command, this token can be specified inline with other arguments. If ${debuggerCommand} isn't used in any argument, the full debugger command will be instead be added to the end of the argument list.",
                        "default": ""
                      }
                    ],
                    "default": []
                  },
                  "debuggerPath": {
                    "type": "string",
                    "description": "The full path to the debugger on the target machine.",
                    "default": "enter the path for the debugger on the target machine, for example ~/vsdbg/vsdbg"
                  },
                  "pipeEnv": {
                    "type": "object",
                    "additionalProperties": {
                      "type": "string"
                    },
                    "description": "Environment variables passed to the pipe program.",
                    "default": {}
                  },
                  "quoteArgs": {
                    "type": "boolean",
                    "description": "Should arguments that contain characters that need to be quoted (example: spaces) be quoted? Defaults to 'true'. If set to false, the debugger command will no longer be automatically quoted.",
                    "default": true
                  },
                  "windows": {
                    "description": "Windows-specific pipe launch configuration options",
                    "default": {
                      "pipeCwd": "${workspaceFolder}",
                      "pipeProgram": "enter the fully qualified path for the pipe program name, for example 'c:\\tools\\plink.exe'",
                      "pipeArgs": []
                    },
                    "type": "object",
                    "properties": {
                      "pipeCwd": {
                        "type": "string",
                        "description": "The fully qualified path to the working directory for the pipe program.",
                        "default": "${workspaceFolder}"
                      },
                      "pipeProgram": {
                        "type": "string",
                        "description": "The fully qualified pipe command to execute.",
                        "default": "enter the fully qualified path for the pipe program name, for example '/usr/bin/ssh'"
                      },
                      "pipeArgs": {
                        "anyOf": [
                          {
                            "type": "array",
                            "description": "Command line arguments passed to the pipe program. Token ${debuggerCommand} in pipeArgs will get replaced by the full debugger command, this token can be specified inline with other arguments. If ${debuggerCommand} isn't used in any argument, the full debugger command will be instead be added to the end of the argument list.",
                            "items": {
                              "type": "string"
                            },
                            "default": []
                          },
                          {
                            "type": "string",
                            "description": "Stringified version of command line arguments passed to the pipe program. Token ${debuggerCommand} in pipeArgs will get replaced by the full debugger command, this token can be specified inline with other arguments. If ${debuggerCommand} isn't used in any argument, the full debugger command will be instead be added to the end of the argument list.",
                            "default": ""
                          }
                        ],
                        "default": []
                      },
                      "quoteArgs": {
                        "type": "boolean",
                        "description": "Should arguments that contain characters that need to be quoted (example: spaces) be quoted? Defaults to 'true'. If set to false, the debugger command will no longer be automatically quoted.",
                        "default": true
                      },
                      "pipeEnv": {
                        "type": "object",
                        "additionalProperties": {
                          "type": "string"
                        },
                        "description": "Environment variables passed to the pipe program.",
                        "default": {}
                      }
                    }
                  },
                  "osx": {
                    "description": "OSX-specific pipe launch configuration options",
                    "default": {
                      "pipeCwd": "${workspaceFolder}",
                      "pipeProgram": "enter the fully qualified path for the pipe program name, for example '/usr/bin/ssh'",
                      "pipeArgs": []
                    },
                    "type": "object",
                    "properties": {
                      "pipeCwd": {
                        "type": "string",
                        "description": "The fully qualified path to the working directory for the pipe program.",
                        "default": "${workspaceFolder}"
                      },
                      "pipeProgram": {
                        "type": "string",
                        "description": "The fully qualified pipe command to execute.",
                        "default": "enter the fully qualified path for the pipe program name, for example '/usr/bin/ssh'"
                      },
                      "pipeArgs": {
                        "anyOf": [
                          {
                            "type": "array",
                            "description": "Command line arguments passed to the pipe program. Token ${debuggerCommand} in pipeArgs will get replaced by the full debugger command, this token can be specified inline with other arguments. If ${debuggerCommand} isn't used in any argument, the full debugger command will be instead be added to the end of the argument list.",
                            "items": {
                              "type": "string"
                            },
                            "default": []
                          },
                          {
                            "type": "string",
                            "description": "Stringified version of command line arguments passed to the pipe program. Token ${debuggerCommand} in pipeArgs will get replaced by the full debugger command, this token can be specified inline with other arguments. If ${debuggerCommand} isn't used in any argument, the full debugger command will be instead be added to the end of the argument list.",
                            "default": ""
                          }
                        ],
                        "default": []
                      },
                      "quoteArgs": {
                        "type": "boolean",
                        "description": "Should arguments that contain characters that need to be quoted (example: spaces) be quoted? Defaults to 'true'. If set to false, the debugger command will no longer be automatically quoted.",
                        "default": true
                      },
                      "pipeEnv": {
                        "type": "object",
                        "additionalProperties": {
                          "type": "string"
                        },
                        "description": "Environment variables passed to the pipe program.",
                        "default": {}
                      }
                    }
                  },
                  "linux": {
                    "description": "Linux-specific pipe launch configuration options",
                    "default": {
                      "pipeCwd": "${workspaceFolder}",
                      "pipeProgram": "enter the fully qualified path for the pipe program name, for example '/usr/bin/ssh'",
                      "pipeArgs": []
                    },
                    "type": "object",
                    "properties": {
                      "pipeCwd": {
                        "type": "string",
                        "description": "The fully qualified path to the working directory for the pipe program.",
                        "default": "${workspaceFolder}"
                      },
                      "pipeProgram": {
                        "type": "string",
                        "description": "The fully qualified pipe command to execute.",
                        "default": "enter the fully qualified path for the pipe program name, for example '/usr/bin/ssh'"
                      },
                      "pipeArgs": {
                        "anyOf": [
                          {
                            "type": "array",
                            "description": "Command line arguments passed to the pipe program. Token ${debuggerCommand} in pipeArgs will get replaced by the full debugger command, this token can be specified inline with other arguments. If ${debuggerCommand} isn't used in any argument, the full debugger command will be instead be added to the end of the argument list.",
                            "items": {
                              "type": "string"
                            },
                            "default": []
                          },
                          {
                            "type": "string",
                            "description": "Stringified version of command line arguments passed to the pipe program. Token ${debuggerCommand} in pipeArgs will get replaced by the full debugger command, this token can be specified inline with other arguments. If ${debuggerCommand} isn't used in any argument, the full debugger command will be instead be added to the end of the argument list.",
                            "default": ""
                          }
                        ],
                        "default": []
                      },
                      "quoteArgs": {
                        "type": "boolean",
                        "description": "Should arguments that contain characters that need to be quoted (example: spaces) be quoted? Defaults to 'true'. If set to false, the debugger command will no longer be automatically quoted.",
                        "default": true
                      },
                      "pipeEnv": {
                        "type": "object",
                        "additionalProperties": {
                          "type": "string"
                        },
                        "description": "Environment variables passed to the pipe program.",
                        "default": {}
                      }
                    }
                  }
                }
              },
              "suppressJITOptimizations": {
                "type": "boolean",
                "markdownDescription": "If true, when an optimized module (.dll compiled in the Release configuration) loads in the target process, the debugger will ask the Just-In-Time compiler to generate code with optimizations disabled. [More information](https://aka.ms/VSCode-CS-LaunchJson#suppress-jit-optimizations)",
                "default": false
              },
              "symbolOptions": {
                "description": "Options to control how symbols (.pdb files) are found and loaded.",
                "default": {
                  "searchPaths": [],
                  "searchMicrosoftSymbolServer": false,
                  "searchNuGetOrgSymbolServer": false
                },
                "type": "object",
                "properties": {
                  "searchPaths": {
                    "type": "array",
                    "items": {
                      "type": "string"
                    },
                    "description": "Array of symbol server URLs (example: http\u200b://MyExampleSymbolServer) or directories (example: /build/symbols) to search for .pdb files. These directories will be searched in addition to the default locations -- next to the module and the path where the pdb was originally dropped to.",
                    "default": []
                  },
                  "searchMicrosoftSymbolServer": {
                    "type": "boolean",
                    "description": "If 'true' the Microsoft Symbol server (https\u200b://msdl.microsoft.com\u200b/download/symbols) is added to the symbols search path. If unspecified, this option defaults to 'false'.",
                    "default": false
                  },
                  "searchNuGetOrgSymbolServer": {
                    "type": "boolean",
                    "description": "If 'true' the NuGet.org symbol server (https\u200b://symbols.nuget.org\u200b/download/symbols) is added to the symbols search path. If unspecified, this option defaults to 'false'.",
                    "default": false
                  },
                  "cachePath": {
                    "type": "string",
                    "description": "Directory where symbols downloaded from symbol servers should be cached. If unspecified, on Windows the debugger will default to %TEMP%\\SymbolCache, and on Linux and macOS the debugger will default to ~/.dotnet/symbolcache.",
                    "default": ""
                  },
                  "moduleFilter": {
                    "description": "Provides options to control which modules (.dll files) the debugger will attempt to load symbols (.pdb files) for.",
                    "default": {
                      "mode": "loadAllButExcluded",
                      "excludedModules": []
                    },
                    "type": "object",
                    "required": [
                      "mode"
                    ],
                    "properties": {
                      "mode": {
                        "type": "string",
                        "enum": [
                          "loadAllButExcluded",
                          "loadOnlyIncluded"
                        ],
                        "enumDescriptions": [
                          "Load symbols for all modules unless the module is in the 'excludedModules' array.",
                          "Do not attempt to load symbols for ANY module unless it is in the 'includedModules' array, or it is included through the 'includeSymbolsNextToModules' setting."
                        ],
                        "description": "Controls which of the two basic operating modes the module filter operates in.",
                        "default": "loadAllButExcluded"
                      },
                      "excludedModules": {
                        "type": "array",
                        "items": {
                          "type": "string"
                        },
                        "description": "Array of modules that the debugger should NOT load symbols for. Wildcards (example: MyCompany.*.dll) are supported.\n\nThis property is ignored unless 'mode' is set to 'loadAllButExcluded'.",
                        "default": []
                      },
                      "includedModules": {
                        "type": "array",
                        "items": {
                          "type": "string"
                        },
                        "description": "Array of modules that the debugger should load symbols for. Wildcards (example: MyCompany.*.dll) are supported.\n\nThis property is ignored unless 'mode' is set to 'loadOnlyIncluded'.",
                        "default": []
                      },
                      "includeSymbolsNextToModules": {
                        "type": "boolean",
                        "description": "If true, for any module NOT in the 'includedModules' array, the debugger will still check next to the module itself and the launching executable, but it will not check paths on the symbol search list. This option defaults to 'true'.\n\nThis property is ignored unless 'mode' is set to 'loadOnlyIncluded'.",
                        "default": true
                      }
                    }
                  }
                }
              },
              "sourceLinkOptions": {
                "markdownDescription": "Options to control how Source Link connects to web servers. [More information](https://aka.ms/VSCode-CS-LaunchJson#source-link-options)",
                "default": {
                  "*": {
                    "enabled": true
                  }
                },
                "type": "object",
                "additionalItems": {
                  "type": "object",
                  "properties": {
                    "enabled": {
                      "title": "boolean",
                      "markdownDescription": "Is Source Link enabled for this URL? If unspecified, this option defaults to `true`.",
                      "default": "true"
                    }
                  }
                }
              },
              "allowFastEvaluate": {
                "type": "boolean",
                "description": "When true (the default state), the debugger will attempt faster evaluation by simulating execution of simple properties and methods.",
                "default": true
              },
              "targetArchitecture": {
                "type": "string",
                "markdownDescription": "[Only supported in local macOS debugging]\n\nThe architecture of the debuggee. This will automatically be detected unless this parameter is set. Allowed values are `x86_64` or `arm64`.",
                "enum": [
                  "x86_64",
                  "arm64"
                ]
              }
            }
          }
        },
        "configurationSnippets": [
          {
            "label": ".NET: Launch .NET Core Console App",
            "description": "Launch a .NET Core Console App with a debugger.",
            "body": {
              "name": ".NET Core Launch (console)",
              "type": "coreclr",
              "request": "launch",
              "preLaunchTask": "build",
              "program": "^\"\\${workspaceFolder}/bin/Debug/${1:<target-framework>}/${2:<project-name.dll>}\"",
              "args": [],
              "cwd": "^\"\\${workspaceFolder}\"",
              "stopAtEntry": false,
              "console": "internalConsole"
            }
          },
          {
            "label": ".NET: Attach to local .NET Core Console App",
            "description": "Attach a debugger to a .NET Core Console App.",
            "body": {
              "name": ".NET Core Attach",
              "type": "coreclr",
              "request": "attach"
            }
          },
          {
            "label": ".NET: Launch a local .NET Core Web App",
            "description": "Launch a .NET Core Web App with both a browser and a debugger.",
            "body": {
              "name": ".NET Core Launch (web)",
              "type": "coreclr",
              "request": "launch",
              "preLaunchTask": "build",
              "program": "^\"\\${workspaceFolder}/bin/Debug/${1:<target-framework>}/${2:<project-name.dll>}\"",
              "args": [],
              "cwd": "^\"\\${workspaceFolder}\"",
              "stopAtEntry": false,
              "serverReadyAction": {
                "action": "openExternally",
                "pattern": "\\\\bNow listening on:\\\\s+(https?://\\\\S+)"
              },
              "env": {
                "ASPNETCORE_ENVIRONMENT": "Development"
              },
              "sourceFileMap": {
                "/Views": "^\"\\${workspaceFolder}/Views\""
              }
            }
          },
          {
            "label": ".NET: Launch a remote .NET Core Console App",
            "description": "Launch a .NET Core Console App on a remote machine.",
            "body": {
              "name": ".NET Core Launch (console)",
              "type": "coreclr",
              "request": "launch",
              "preLaunchTask": "build",
              "program": "^\"\\${workspaceFolder}/bin/Debug/${1:<target-framework>}/${2:<project-name.dll>}\"",
              "args": [],
              "cwd": "^\"\\${workspaceFolder}\"",
              "stopAtEntry": false,
              "console": "internalConsole",
              "pipeTransport": {
                "pipeCwd": "^\"\\${workspaceFolder}\"",
                "pipeProgram": "^\"${3:enter the fully qualified path for the pipe program name, for example '/usr/bin/ssh'}\"",
                "pipeArgs": [],
                "debuggerPath": "^\"${4:enter the path for the debugger on the target machine, for example ~/vsdbg/vsdbg}\""
              }
            }
          },
          {
            "label": ".NET: Attach to remote .NET Core Console App",
            "description": "Attach a debugger to a .NET Core Console App on a remote machine.",
            "body": {
              "name": ".NET Core Attach",
              "type": "coreclr",
              "request": "attach",
              "pipeTransport": {
                "pipeCwd": "^\"\\${workspaceFolder}\"",
                "pipeProgram": "^\"${1:enter the fully qualified path for the pipe program name, for example '/usr/bin/ssh'}\"",
                "pipeArgs": [],
                "debuggerPath": "^\"${2:enter the path for the debugger on the target machine, for example ~/vsdbg/vsdbg}\""
              }
            }
          },
          {
            "label": ".NET: Launch and Debug Hosted Blazor WebAssembly App",
            "description": "Launches a Hosted Blazor WebAssembly App with a debugger",
            "body": {
              "name": "Launch and Debug Hosted Blazor WebAssembly App",
              "type": "blazorwasm",
              "request": "launch",
              "hosted": true,
              "program": "^\"\\${workspaceFolder}/bin/Debug/${1:<target-framework>}/${2:<project-name.dll>}\"",
              "cwd": "^\"\\${workspaceFolder}\""
            }
          },
          {
            "label": ".NET: Launch and Debug Standalone Blazor WebAssembly App",
            "description": "Launches Standalone Blazor WebAssembly App with a debugger",
            "body": {
              "name": "Launch and Debug Standalone Blazor WebAssembly App",
              "type": "blazorwasm",
              "request": "launch",
              "cwd": "^\"\\${workspaceFolder}\""
            }
          }
        ]
      },
      {
        "type": "clr",
        "label": ".NET Framework 4.x (Windows only)",
        "languages": [
          "csharp",
          "razor",
          "qsharp",
          "aspnetcorerazor"
        ],
        "variables": {
          "pickProcess": "csharp.listProcess",
          "pickRemoteProcess": "csharp.listRemoteProcess",
          "pickRemoteDockerProcess": "csharp.listRemoteDockerProcess"
        },
        "aiKey": "AIF-d9b70cd4-b9f9-4d70-929b-a071c400b217",
        "configurationAttributes": {
          "launch": {
            "type": "object",
            "required": [
              "program"
            ],
            "properties": {
              "program": {
                "type": "string",
                "markdownDescription": "Path to the application dll or .NET Core host executable to launch.\nThis property normally takes the form: `${workspaceFolder}/bin/Debug/(target-framework)/(project-name.dll)`\n\nExample: `${workspaceFolder}/bin/Debug/netcoreapp1.1/MyProject.dll`\n\nWhere:\n`(target-framework)` is the framework that the debugged project is being built for. This is normally found in the project file as the `TargetFramework` property.\n\n`(project-name.dll)` is the name of debugged project's build output dll. This is normally the same as the project file name but with a '.dll' extension.",
                "default": "${workspaceFolder}/bin/Debug/<insert-target-framework-here>/<insert-project-name-here>.dll"
              },
              "cwd": {
                "type": "string",
                "description": "Path to the working directory of the program being debugged. Default is the current workspace.",
                "default": "${workspaceFolder}"
              },
              "args": {
                "anyOf": [
                  {
                    "type": "array",
                    "description": "Command line arguments passed to the program.",
                    "items": {
                      "type": "string"
                    },
                    "default": []
                  },
                  {
                    "type": "string",
                    "description": "Stringified version of command line arguments passed to the program.",
                    "default": ""
                  }
                ]
              },
              "stopAtEntry": {
                "type": "boolean",
                "markdownDescription": "If true, the debugger should stop at the entry point of the target. This option defaults to `false`.",
                "default": false
              },
              "launchBrowser": {
                "description": "Describes options to launch a web browser as part of launch",
                "default": {
                  "enabled": true
                },
                "type": "object",
                "required": [
                  "enabled"
                ],
                "properties": {
                  "enabled": {
                    "type": "boolean",
                    "description": "Whether web browser launch is enabled. This option defaults to `true`.",
                    "default": true
                  },
                  "args": {
                    "type": "string",
                    "description": "The arguments to pass to the command to open the browser. This is used only if the platform-specific element (`osx`, `linux` or `windows`) doesn't specify a value for `args`. Use ${auto-detect-url} to automatically use the address the server is listening to.",
                    "default": "${auto-detect-url}"
                  },
                  "osx": {
                    "description": "OSX-specific web launch configuration options. By default, this will start the browser using `open`.",
                    "default": {
                      "command": "open",
                      "args": "${auto-detect-url}"
                    },
                    "type": "object",
                    "required": [
                      "command"
                    ],
                    "properties": {
                      "command": {
                        "type": "string",
                        "description": "The executable which will start the web browser.",
                        "default": "open"
                      },
                      "args": {
                        "type": "string",
                        "description": "The arguments to pass to the command to open the browser. Use ${auto-detect-url} to automatically use the address the server is listening to.",
                        "default": "${auto-detect-url}"
                      }
                    }
                  },
                  "linux": {
                    "description": "Linux-specific web launch configuration options. By default, this will start the browser using `xdg-open`.",
                    "default": {
                      "command": "xdg-open",
                      "args": "${auto-detect-url}"
                    },
                    "type": "object",
                    "required": [
                      "command"
                    ],
                    "properties": {
                      "command": {
                        "type": "string",
                        "description": "The executable which will start the web browser.",
                        "default": "xdg-open"
                      },
                      "args": {
                        "type": "string",
                        "description": "The arguments to pass to the command to open the browser. Use ${auto-detect-url} to automatically use the address the server is listening to.",
                        "default": "${auto-detect-url}"
                      }
                    }
                  },
                  "windows": {
                    "description": "Windows-specific web launch configuration options. By default, this will start the browser using `cmd /c start`.",
                    "default": {
                      "command": "cmd.exe",
                      "args": "/C start ${auto-detect-url}"
                    },
                    "type": "object",
                    "required": [
                      "command"
                    ],
                    "properties": {
                      "command": {
                        "type": "string",
                        "description": "The executable which will start the web browser.",
                        "default": "cmd.exe"
                      },
                      "args": {
                        "type": "string",
                        "description": "The arguments to pass to the command to open the browser. Use ${auto-detect-url} to automatically use the address the server is listening to.",
                        "default": "/C start ${auto-detect-url}"
                      }
                    }
                  }
                }
              },
              "env": {
                "type": "object",
                "additionalProperties": {
                  "type": "string"
                },
                "description": "Environment variables passed to the program.",
                "default": {}
              },
              "envFile": {
                "type": "string",
                "markdownDescription": "Environment variables passed to the program by a file. E.g. `${workspaceFolder}/.env`",
                "default": "${workspaceFolder}/.env"
              },
              "console": {
                "type": "string",
                "enum": [
                  "internalConsole",
                  "integratedTerminal",
                  "externalTerminal"
                ],
                "enumDescriptions": [
                  "Output to the VS Code Debug Console. This doesn't support reading console input (ex:Console.ReadLine).",
                  "VS Code's integrated terminal.",
                  "External terminal that can be configured via user settings."
                ],
                "markdownDescription": "When launching console projects, indicates which console the target program should be launched into.",
                "settingsDescription": "**Note:** _This option is only used for the 'dotnet' debug configuration type_.\n\nWhen launching console projects, indicates which console the target program should be launched into.",
                "default": "internalConsole"
              },
              "externalConsole": {
                "type": "boolean",
                "markdownDescription": "Attribute `externalConsole` is deprecated, use `console` instead. This option defaults to `false`.",
                "default": false
              },
              "launchSettingsFilePath": {
                "type": "string",
                "markdownDescription": "The path to a launchSettings.json file. If this isn't set, the debugger will search in `{cwd}/Properties/launchSettings.json`.",
                "default": "${workspaceFolder}/Properties/launchSettings.json"
              },
              "launchSettingsProfile": {
                "anyOf": [
                  {
                    "type": "string"
                  },
                  {
                    "type": "null"
                  }
                ],
                "description": "If specified, indicates the name of the profile in launchSettings.json to use. This is ignored if launchSettings.json is not found. launchSettings.json will be read from the path specified should be the 'launchSettingsFilePath' property, or {cwd}/Properties/launchSettings.json if that isn't set. If this is set to null or an empty string then launchSettings.json is ignored. If this value is not specified the first 'Project' profile will be used.",
                "default": "<insert-profile-name>"
              },
              "sourceFileMap": {
                "type": "object",
                "markdownDescription": "Maps build-time paths to local source locations. All instances of build-time path will be replaced with the local source path.\n\nExample:\n\n`{\"<build-path>\":\"<local-source-path>\"}`",
                "additionalProperties": {
                  "type": "string"
                },
                "default": {}
              },
              "justMyCode": {
                "type": "boolean",
                "markdownDescription": "When enabled (the default), the debugger only displays and steps into user code (\"My Code\"), ignoring system code and other code that is optimized or that does not have debugging symbols. [More information](https://aka.ms/VSCode-CS-LaunchJson#just-my-code)",
                "default": true
              },
              "requireExactSource": {
                "type": "boolean",
                "markdownDescription": "Flag to require current source code to match the pdb. This option defaults to `true`.",
                "default": true
              },
              "enableStepFiltering": {
                "type": "boolean",
                "markdownDescription": "Flag to enable stepping over Properties and Operators. This option defaults to `true`.",
                "default": true
              },
              "logging": {
                "description": "Flags to determine what types of messages should be logged to the output window.",
                "type": "object",
                "required": [],
                "default": {},
                "properties": {
                  "exceptions": {
                    "type": "boolean",
                    "markdownDescription": "Flag to determine whether exception messages should be logged to the output window. This option defaults to `true`.",
                    "default": true
                  },
                  "moduleLoad": {
                    "type": "boolean",
                    "markdownDescription": "Flag to determine whether module load events should be logged to the output window. This option defaults to `true`.",
                    "default": true
                  },
                  "programOutput": {
                    "type": "boolean",
                    "markdownDescription": "Flag to determine whether program output should be logged to the output window when not using an external console. This option defaults to `true`.",
                    "default": true
                  },
                  "engineLogging": {
                    "type": "boolean",
                    "markdownDescription": "Flag to determine whether diagnostic engine logs should be logged to the output window. This option defaults to `false`.",
                    "default": false
                  },
                  "browserStdOut": {
                    "type": "boolean",
                    "markdownDescription": "Flag to determine if stdout text from the launching the web browser should be logged to the output window. This option defaults to `true`.",
                    "default": true
                  },
                  "elapsedTiming": {
                    "type": "boolean",
                    "markdownDescription": "If true, engine logging will include `adapterElapsedTime` and `engineElapsedTime` properties to indicate the amount of time, in microseconds, that a request took. This option defaults to `false`.",
                    "default": false
                  },
                  "threadExit": {
                    "type": "boolean",
                    "markdownDescription": "Controls if a message is logged when a thread in the target process exits. This option defaults to `false`.",
                    "default": false
                  },
                  "processExit": {
                    "type": "boolean",
                    "markdownDescription": "Controls if a message is logged when the target process exits, or debugging is stopped. This option defaults to `true`.",
                    "default": true
                  }
                }
              },
              "pipeTransport": {
                "description": "When present, this tells the debugger to connect to a remote computer using another executable as a pipe that will relay standard input/output between VS Code and the .NET Core debugger backend executable (vsdbg).",
                "type": "object",
                "required": [
                  "debuggerPath"
                ],
                "default": {
                  "pipeCwd": "${workspaceFolder}",
                  "pipeProgram": "enter the fully qualified path for the pipe program name, for example '/usr/bin/ssh'",
                  "pipeArgs": [],
                  "debuggerPath": "enter the path for the debugger on the target machine, for example ~/vsdbg/vsdbg"
                },
                "properties": {
                  "pipeCwd": {
                    "type": "string",
                    "description": "The fully qualified path to the working directory for the pipe program.",
                    "default": "${workspaceFolder}"
                  },
                  "pipeProgram": {
                    "type": "string",
                    "description": "The fully qualified pipe command to execute.",
                    "default": "enter the fully qualified path for the pipe program name, for example '/usr/bin/ssh'"
                  },
                  "pipeArgs": {
                    "anyOf": [
                      {
                        "type": "array",
                        "description": "Command line arguments passed to the pipe program. Token ${debuggerCommand} in pipeArgs will get replaced by the full debugger command, this token can be specified inline with other arguments. If ${debuggerCommand} isn't used in any argument, the full debugger command will be instead be added to the end of the argument list.",
                        "items": {
                          "type": "string"
                        },
                        "default": []
                      },
                      {
                        "type": "string",
                        "description": "Stringified version of command line arguments passed to the pipe program. Token ${debuggerCommand} in pipeArgs will get replaced by the full debugger command, this token can be specified inline with other arguments. If ${debuggerCommand} isn't used in any argument, the full debugger command will be instead be added to the end of the argument list.",
                        "default": ""
                      }
                    ],
                    "default": []
                  },
                  "debuggerPath": {
                    "type": "string",
                    "description": "The full path to the debugger on the target machine.",
                    "default": "enter the path for the debugger on the target machine, for example ~/vsdbg/vsdbg"
                  },
                  "pipeEnv": {
                    "type": "object",
                    "additionalProperties": {
                      "type": "string"
                    },
                    "description": "Environment variables passed to the pipe program.",
                    "default": {}
                  },
                  "quoteArgs": {
                    "type": "boolean",
                    "description": "Should arguments that contain characters that need to be quoted (example: spaces) be quoted? Defaults to 'true'. If set to false, the debugger command will no longer be automatically quoted.",
                    "default": true
                  },
                  "windows": {
                    "description": "Windows-specific pipe launch configuration options",
                    "default": {
                      "pipeCwd": "${workspaceFolder}",
                      "pipeProgram": "enter the fully qualified path for the pipe program name, for example 'c:\\tools\\plink.exe'",
                      "pipeArgs": []
                    },
                    "type": "object",
                    "properties": {
                      "pipeCwd": {
                        "type": "string",
                        "description": "The fully qualified path to the working directory for the pipe program.",
                        "default": "${workspaceFolder}"
                      },
                      "pipeProgram": {
                        "type": "string",
                        "description": "The fully qualified pipe command to execute.",
                        "default": "enter the fully qualified path for the pipe program name, for example '/usr/bin/ssh'"
                      },
                      "pipeArgs": {
                        "anyOf": [
                          {
                            "type": "array",
                            "description": "Command line arguments passed to the pipe program. Token ${debuggerCommand} in pipeArgs will get replaced by the full debugger command, this token can be specified inline with other arguments. If ${debuggerCommand} isn't used in any argument, the full debugger command will be instead be added to the end of the argument list.",
                            "items": {
                              "type": "string"
                            },
                            "default": []
                          },
                          {
                            "type": "string",
                            "description": "Stringified version of command line arguments passed to the pipe program. Token ${debuggerCommand} in pipeArgs will get replaced by the full debugger command, this token can be specified inline with other arguments. If ${debuggerCommand} isn't used in any argument, the full debugger command will be instead be added to the end of the argument list.",
                            "default": ""
                          }
                        ],
                        "default": []
                      },
                      "quoteArgs": {
                        "type": "boolean",
                        "description": "Should arguments that contain characters that need to be quoted (example: spaces) be quoted? Defaults to 'true'. If set to false, the debugger command will no longer be automatically quoted.",
                        "default": true
                      },
                      "pipeEnv": {
                        "type": "object",
                        "additionalProperties": {
                          "type": "string"
                        },
                        "description": "Environment variables passed to the pipe program.",
                        "default": {}
                      }
                    }
                  },
                  "osx": {
                    "description": "OSX-specific pipe launch configuration options",
                    "default": {
                      "pipeCwd": "${workspaceFolder}",
                      "pipeProgram": "enter the fully qualified path for the pipe program name, for example '/usr/bin/ssh'",
                      "pipeArgs": []
                    },
                    "type": "object",
                    "properties": {
                      "pipeCwd": {
                        "type": "string",
                        "description": "The fully qualified path to the working directory for the pipe program.",
                        "default": "${workspaceFolder}"
                      },
                      "pipeProgram": {
                        "type": "string",
                        "description": "The fully qualified pipe command to execute.",
                        "default": "enter the fully qualified path for the pipe program name, for example '/usr/bin/ssh'"
                      },
                      "pipeArgs": {
                        "anyOf": [
                          {
                            "type": "array",
                            "description": "Command line arguments passed to the pipe program. Token ${debuggerCommand} in pipeArgs will get replaced by the full debugger command, this token can be specified inline with other arguments. If ${debuggerCommand} isn't used in any argument, the full debugger command will be instead be added to the end of the argument list.",
                            "items": {
                              "type": "string"
                            },
                            "default": []
                          },
                          {
                            "type": "string",
                            "description": "Stringified version of command line arguments passed to the pipe program. Token ${debuggerCommand} in pipeArgs will get replaced by the full debugger command, this token can be specified inline with other arguments. If ${debuggerCommand} isn't used in any argument, the full debugger command will be instead be added to the end of the argument list.",
                            "default": ""
                          }
                        ],
                        "default": []
                      },
                      "quoteArgs": {
                        "type": "boolean",
                        "description": "Should arguments that contain characters that need to be quoted (example: spaces) be quoted? Defaults to 'true'. If set to false, the debugger command will no longer be automatically quoted.",
                        "default": true
                      },
                      "pipeEnv": {
                        "type": "object",
                        "additionalProperties": {
                          "type": "string"
                        },
                        "description": "Environment variables passed to the pipe program.",
                        "default": {}
                      }
                    }
                  },
                  "linux": {
                    "description": "Linux-specific pipe launch configuration options",
                    "default": {
                      "pipeCwd": "${workspaceFolder}",
                      "pipeProgram": "enter the fully qualified path for the pipe program name, for example '/usr/bin/ssh'",
                      "pipeArgs": []
                    },
                    "type": "object",
                    "properties": {
                      "pipeCwd": {
                        "type": "string",
                        "description": "The fully qualified path to the working directory for the pipe program.",
                        "default": "${workspaceFolder}"
                      },
                      "pipeProgram": {
                        "type": "string",
                        "description": "The fully qualified pipe command to execute.",
                        "default": "enter the fully qualified path for the pipe program name, for example '/usr/bin/ssh'"
                      },
                      "pipeArgs": {
                        "anyOf": [
                          {
                            "type": "array",
                            "description": "Command line arguments passed to the pipe program. Token ${debuggerCommand} in pipeArgs will get replaced by the full debugger command, this token can be specified inline with other arguments. If ${debuggerCommand} isn't used in any argument, the full debugger command will be instead be added to the end of the argument list.",
                            "items": {
                              "type": "string"
                            },
                            "default": []
                          },
                          {
                            "type": "string",
                            "description": "Stringified version of command line arguments passed to the pipe program. Token ${debuggerCommand} in pipeArgs will get replaced by the full debugger command, this token can be specified inline with other arguments. If ${debuggerCommand} isn't used in any argument, the full debugger command will be instead be added to the end of the argument list.",
                            "default": ""
                          }
                        ],
                        "default": []
                      },
                      "quoteArgs": {
                        "type": "boolean",
                        "description": "Should arguments that contain characters that need to be quoted (example: spaces) be quoted? Defaults to 'true'. If set to false, the debugger command will no longer be automatically quoted.",
                        "default": true
                      },
                      "pipeEnv": {
                        "type": "object",
                        "additionalProperties": {
                          "type": "string"
                        },
                        "description": "Environment variables passed to the pipe program.",
                        "default": {}
                      }
                    }
                  }
                }
              },
              "suppressJITOptimizations": {
                "type": "boolean",
                "markdownDescription": "If true, when an optimized module (.dll compiled in the Release configuration) loads in the target process, the debugger will ask the Just-In-Time compiler to generate code with optimizations disabled. [More information](https://aka.ms/VSCode-CS-LaunchJson#suppress-jit-optimizations)",
                "default": false
              },
              "symbolOptions": {
                "description": "Options to control how symbols (.pdb files) are found and loaded.",
                "default": {
                  "searchPaths": [],
                  "searchMicrosoftSymbolServer": false,
                  "searchNuGetOrgSymbolServer": false
                },
                "type": "object",
                "properties": {
                  "searchPaths": {
                    "type": "array",
                    "items": {
                      "type": "string"
                    },
                    "description": "Array of symbol server URLs (example: http\u200b://MyExampleSymbolServer) or directories (example: /build/symbols) to search for .pdb files. These directories will be searched in addition to the default locations -- next to the module and the path where the pdb was originally dropped to.",
                    "default": []
                  },
                  "searchMicrosoftSymbolServer": {
                    "type": "boolean",
                    "description": "If 'true' the Microsoft Symbol server (https\u200b://msdl.microsoft.com\u200b/download/symbols) is added to the symbols search path. If unspecified, this option defaults to 'false'.",
                    "default": false
                  },
                  "searchNuGetOrgSymbolServer": {
                    "type": "boolean",
                    "description": "If 'true' the NuGet.org symbol server (https\u200b://symbols.nuget.org\u200b/download/symbols) is added to the symbols search path. If unspecified, this option defaults to 'false'.",
                    "default": false
                  },
                  "cachePath": {
                    "type": "string",
                    "description": "Directory where symbols downloaded from symbol servers should be cached. If unspecified, on Windows the debugger will default to %TEMP%\\SymbolCache, and on Linux and macOS the debugger will default to ~/.dotnet/symbolcache.",
                    "default": ""
                  },
                  "moduleFilter": {
                    "description": "Provides options to control which modules (.dll files) the debugger will attempt to load symbols (.pdb files) for.",
                    "default": {
                      "mode": "loadAllButExcluded",
                      "excludedModules": []
                    },
                    "type": "object",
                    "required": [
                      "mode"
                    ],
                    "properties": {
                      "mode": {
                        "type": "string",
                        "enum": [
                          "loadAllButExcluded",
                          "loadOnlyIncluded"
                        ],
                        "enumDescriptions": [
                          "Load symbols for all modules unless the module is in the 'excludedModules' array.",
                          "Do not attempt to load symbols for ANY module unless it is in the 'includedModules' array, or it is included through the 'includeSymbolsNextToModules' setting."
                        ],
                        "description": "Controls which of the two basic operating modes the module filter operates in.",
                        "default": "loadAllButExcluded"
                      },
                      "excludedModules": {
                        "type": "array",
                        "items": {
                          "type": "string"
                        },
                        "description": "Array of modules that the debugger should NOT load symbols for. Wildcards (example: MyCompany.*.dll) are supported.\n\nThis property is ignored unless 'mode' is set to 'loadAllButExcluded'.",
                        "default": []
                      },
                      "includedModules": {
                        "type": "array",
                        "items": {
                          "type": "string"
                        },
                        "description": "Array of modules that the debugger should load symbols for. Wildcards (example: MyCompany.*.dll) are supported.\n\nThis property is ignored unless 'mode' is set to 'loadOnlyIncluded'.",
                        "default": []
                      },
                      "includeSymbolsNextToModules": {
                        "type": "boolean",
                        "description": "If true, for any module NOT in the 'includedModules' array, the debugger will still check next to the module itself and the launching executable, but it will not check paths on the symbol search list. This option defaults to 'true'.\n\nThis property is ignored unless 'mode' is set to 'loadOnlyIncluded'.",
                        "default": true
                      }
                    }
                  }
                }
              },
              "sourceLinkOptions": {
                "markdownDescription": "Options to control how Source Link connects to web servers. [More information](https://aka.ms/VSCode-CS-LaunchJson#source-link-options)",
                "default": {
                  "*": {
                    "enabled": true
                  }
                },
                "type": "object",
                "additionalItems": {
                  "type": "object",
                  "properties": {
                    "enabled": {
                      "title": "boolean",
                      "markdownDescription": "Is Source Link enabled for this URL? If unspecified, this option defaults to `true`.",
                      "default": "true"
                    }
                  }
                }
              },
              "allowFastEvaluate": {
                "type": "boolean",
                "description": "When true (the default state), the debugger will attempt faster evaluation by simulating execution of simple properties and methods.",
                "default": true
              },
              "targetOutputLogPath": {
                "type": "string",
                "description": "When set, text that the target application writes to stdout and stderr (ex: Console.WriteLine) will be saved to the specified file. This option is ignored if console is set to something other than internalConsole. E.g. '${workspaceFolder}/out.txt'",
                "default": ""
              },
              "targetArchitecture": {
                "type": "string",
                "markdownDescription": "[Only supported in local macOS debugging]\n\nThe architecture of the debuggee. This will automatically be detected unless this parameter is set. Allowed values are `x86_64` or `arm64`.",
                "enum": [
                  "x86_64",
                  "arm64"
                ]
              },
              "checkForDevCert": {
                "type": "boolean",
                "description": "If you are launching a web project on Windows or macOS and this is enabled, the debugger will check if the computer has a self-signed HTTPS certificate used to develop web servers running on https endpoints. If unspecified, defaults to true when `serverReadyAction` is set. This option does nothing on Linux, VS Code remote, and VS Code Web UI scenarios. If the HTTPS certificate is not found or isn't trusted, the user will be prompted to install/trust it.",
                "default": true
              }
            }
          },
          "attach": {
            "type": "object",
            "required": [],
            "properties": {
              "processName": {
                "type": "string",
                "default": "",
                "markdownDescription": "The process name to attach to. If this is used, `processId` should not be used."
              },
              "processId": {
                "anyOf": [
                  {
                    "type": "string",
                    "markdownDescription": "The process id to attach to. Use \"\" to get a list of running processes to attach to. If `processId` used, `processName` should not be used.",
                    "default": ""
                  },
                  {
                    "type": "integer",
                    "markdownDescription": "The process id to attach to. Use \"\" to get a list of running processes to attach to. If `processId` used, `processName` should not be used.",
                    "default": 0
                  }
                ]
              },
              "sourceFileMap": {
                "type": "object",
                "markdownDescription": "Maps build-time paths to local source locations. All instances of build-time path will be replaced with the local source path.\n\nExample:\n\n`{\"<build-path>\":\"<local-source-path>\"}`",
                "additionalProperties": {
                  "type": "string"
                }
              },
              "justMyCode": {
                "type": "boolean",
                "markdownDescription": "Flag to only show user code. This option defaults to `true`.",
                "default": true
              },
              "requireExactSource": {
                "type": "boolean",
                "markdownDescription": "Flag to require current source code to match the pdb. This option defaults to `true`.",
                "default": true
              },
              "enableStepFiltering": {
                "type": "boolean",
                "markdownDescription": "Flag to enable stepping over Properties and Operators. This option defaults to `true`.",
                "default": true
              },
              "logging": {
                "description": "Flags to determine what types of messages should be logged to the output window.",
                "type": "object",
                "required": [],
                "default": {},
                "properties": {
                  "exceptions": {
                    "type": "boolean",
                    "markdownDescription": "Flag to determine whether exception messages should be logged to the output window. This option defaults to `true`.",
                    "default": true
                  },
                  "moduleLoad": {
                    "type": "boolean",
                    "markdownDescription": "Flag to determine whether module load events should be logged to the output window. This option defaults to `true`.",
                    "default": true
                  },
                  "programOutput": {
                    "type": "boolean",
                    "markdownDescription": "Flag to determine whether program output should be logged to the output window when not using an external console. This option defaults to `true`.",
                    "default": true
                  },
                  "engineLogging": {
                    "type": "boolean",
                    "markdownDescription": "Flag to determine whether diagnostic engine logs should be logged to the output window. This option defaults to `false`.",
                    "default": false
                  },
                  "browserStdOut": {
                    "type": "boolean",
                    "markdownDescription": "Flag to determine if stdout text from the launching the web browser should be logged to the output window. This option defaults to `true`.",
                    "default": true
                  },
                  "elapsedTiming": {
                    "type": "boolean",
                    "markdownDescription": "If true, engine logging will include `adapterElapsedTime` and `engineElapsedTime` properties to indicate the amount of time, in microseconds, that a request took. This option defaults to `false`.",
                    "default": false
                  },
                  "threadExit": {
                    "type": "boolean",
                    "markdownDescription": "Controls if a message is logged when a thread in the target process exits. This option defaults to `false`.",
                    "default": false
                  },
                  "processExit": {
                    "type": "boolean",
                    "markdownDescription": "Controls if a message is logged when the target process exits, or debugging is stopped. This option defaults to `true`.",
                    "default": true
                  }
                }
              },
              "pipeTransport": {
                "description": "When present, this tells the debugger to connect to a remote computer using another executable as a pipe that will relay standard input/output between VS Code and the .NET Core debugger backend executable (vsdbg).",
                "type": "object",
                "required": [
                  "debuggerPath"
                ],
                "default": {
                  "pipeCwd": "${workspaceFolder}",
                  "pipeProgram": "enter the fully qualified path for the pipe program name, for example '/usr/bin/ssh'",
                  "pipeArgs": [],
                  "debuggerPath": "enter the path for the debugger on the target machine, for example ~/vsdbg/vsdbg"
                },
                "properties": {
                  "pipeCwd": {
                    "type": "string",
                    "description": "The fully qualified path to the working directory for the pipe program.",
                    "default": "${workspaceFolder}"
                  },
                  "pipeProgram": {
                    "type": "string",
                    "description": "The fully qualified pipe command to execute.",
                    "default": "enter the fully qualified path for the pipe program name, for example '/usr/bin/ssh'"
                  },
                  "pipeArgs": {
                    "anyOf": [
                      {
                        "type": "array",
                        "description": "Command line arguments passed to the pipe program. Token ${debuggerCommand} in pipeArgs will get replaced by the full debugger command, this token can be specified inline with other arguments. If ${debuggerCommand} isn't used in any argument, the full debugger command will be instead be added to the end of the argument list.",
                        "items": {
                          "type": "string"
                        },
                        "default": []
                      },
                      {
                        "type": "string",
                        "description": "Stringified version of command line arguments passed to the pipe program. Token ${debuggerCommand} in pipeArgs will get replaced by the full debugger command, this token can be specified inline with other arguments. If ${debuggerCommand} isn't used in any argument, the full debugger command will be instead be added to the end of the argument list.",
                        "default": ""
                      }
                    ],
                    "default": []
                  },
                  "debuggerPath": {
                    "type": "string",
                    "description": "The full path to the debugger on the target machine.",
                    "default": "enter the path for the debugger on the target machine, for example ~/vsdbg/vsdbg"
                  },
                  "pipeEnv": {
                    "type": "object",
                    "additionalProperties": {
                      "type": "string"
                    },
                    "description": "Environment variables passed to the pipe program.",
                    "default": {}
                  },
                  "quoteArgs": {
                    "type": "boolean",
                    "description": "Should arguments that contain characters that need to be quoted (example: spaces) be quoted? Defaults to 'true'. If set to false, the debugger command will no longer be automatically quoted.",
                    "default": true
                  },
                  "windows": {
                    "description": "Windows-specific pipe launch configuration options",
                    "default": {
                      "pipeCwd": "${workspaceFolder}",
                      "pipeProgram": "enter the fully qualified path for the pipe program name, for example 'c:\\tools\\plink.exe'",
                      "pipeArgs": []
                    },
                    "type": "object",
                    "properties": {
                      "pipeCwd": {
                        "type": "string",
                        "description": "The fully qualified path to the working directory for the pipe program.",
                        "default": "${workspaceFolder}"
                      },
                      "pipeProgram": {
                        "type": "string",
                        "description": "The fully qualified pipe command to execute.",
                        "default": "enter the fully qualified path for the pipe program name, for example '/usr/bin/ssh'"
                      },
                      "pipeArgs": {
                        "anyOf": [
                          {
                            "type": "array",
                            "description": "Command line arguments passed to the pipe program. Token ${debuggerCommand} in pipeArgs will get replaced by the full debugger command, this token can be specified inline with other arguments. If ${debuggerCommand} isn't used in any argument, the full debugger command will be instead be added to the end of the argument list.",
                            "items": {
                              "type": "string"
                            },
                            "default": []
                          },
                          {
                            "type": "string",
                            "description": "Stringified version of command line arguments passed to the pipe program. Token ${debuggerCommand} in pipeArgs will get replaced by the full debugger command, this token can be specified inline with other arguments. If ${debuggerCommand} isn't used in any argument, the full debugger command will be instead be added to the end of the argument list.",
                            "default": ""
                          }
                        ],
                        "default": []
                      },
                      "quoteArgs": {
                        "type": "boolean",
                        "description": "Should arguments that contain characters that need to be quoted (example: spaces) be quoted? Defaults to 'true'. If set to false, the debugger command will no longer be automatically quoted.",
                        "default": true
                      },
                      "pipeEnv": {
                        "type": "object",
                        "additionalProperties": {
                          "type": "string"
                        },
                        "description": "Environment variables passed to the pipe program.",
                        "default": {}
                      }
                    }
                  },
                  "osx": {
                    "description": "OSX-specific pipe launch configuration options",
                    "default": {
                      "pipeCwd": "${workspaceFolder}",
                      "pipeProgram": "enter the fully qualified path for the pipe program name, for example '/usr/bin/ssh'",
                      "pipeArgs": []
                    },
                    "type": "object",
                    "properties": {
                      "pipeCwd": {
                        "type": "string",
                        "description": "The fully qualified path to the working directory for the pipe program.",
                        "default": "${workspaceFolder}"
                      },
                      "pipeProgram": {
                        "type": "string",
                        "description": "The fully qualified pipe command to execute.",
                        "default": "enter the fully qualified path for the pipe program name, for example '/usr/bin/ssh'"
                      },
                      "pipeArgs": {
                        "anyOf": [
                          {
                            "type": "array",
                            "description": "Command line arguments passed to the pipe program. Token ${debuggerCommand} in pipeArgs will get replaced by the full debugger command, this token can be specified inline with other arguments. If ${debuggerCommand} isn't used in any argument, the full debugger command will be instead be added to the end of the argument list.",
                            "items": {
                              "type": "string"
                            },
                            "default": []
                          },
                          {
                            "type": "string",
                            "description": "Stringified version of command line arguments passed to the pipe program. Token ${debuggerCommand} in pipeArgs will get replaced by the full debugger command, this token can be specified inline with other arguments. If ${debuggerCommand} isn't used in any argument, the full debugger command will be instead be added to the end of the argument list.",
                            "default": ""
                          }
                        ],
                        "default": []
                      },
                      "quoteArgs": {
                        "type": "boolean",
                        "description": "Should arguments that contain characters that need to be quoted (example: spaces) be quoted? Defaults to 'true'. If set to false, the debugger command will no longer be automatically quoted.",
                        "default": true
                      },
                      "pipeEnv": {
                        "type": "object",
                        "additionalProperties": {
                          "type": "string"
                        },
                        "description": "Environment variables passed to the pipe program.",
                        "default": {}
                      }
                    }
                  },
                  "linux": {
                    "description": "Linux-specific pipe launch configuration options",
                    "default": {
                      "pipeCwd": "${workspaceFolder}",
                      "pipeProgram": "enter the fully qualified path for the pipe program name, for example '/usr/bin/ssh'",
                      "pipeArgs": []
                    },
                    "type": "object",
                    "properties": {
                      "pipeCwd": {
                        "type": "string",
                        "description": "The fully qualified path to the working directory for the pipe program.",
                        "default": "${workspaceFolder}"
                      },
                      "pipeProgram": {
                        "type": "string",
                        "description": "The fully qualified pipe command to execute.",
                        "default": "enter the fully qualified path for the pipe program name, for example '/usr/bin/ssh'"
                      },
                      "pipeArgs": {
                        "anyOf": [
                          {
                            "type": "array",
                            "description": "Command line arguments passed to the pipe program. Token ${debuggerCommand} in pipeArgs will get replaced by the full debugger command, this token can be specified inline with other arguments. If ${debuggerCommand} isn't used in any argument, the full debugger command will be instead be added to the end of the argument list.",
                            "items": {
                              "type": "string"
                            },
                            "default": []
                          },
                          {
                            "type": "string",
                            "description": "Stringified version of command line arguments passed to the pipe program. Token ${debuggerCommand} in pipeArgs will get replaced by the full debugger command, this token can be specified inline with other arguments. If ${debuggerCommand} isn't used in any argument, the full debugger command will be instead be added to the end of the argument list.",
                            "default": ""
                          }
                        ],
                        "default": []
                      },
                      "quoteArgs": {
                        "type": "boolean",
                        "description": "Should arguments that contain characters that need to be quoted (example: spaces) be quoted? Defaults to 'true'. If set to false, the debugger command will no longer be automatically quoted.",
                        "default": true
                      },
                      "pipeEnv": {
                        "type": "object",
                        "additionalProperties": {
                          "type": "string"
                        },
                        "description": "Environment variables passed to the pipe program.",
                        "default": {}
                      }
                    }
                  }
                }
              },
              "suppressJITOptimizations": {
                "type": "boolean",
                "markdownDescription": "If true, when an optimized module (.dll compiled in the Release configuration) loads in the target process, the debugger will ask the Just-In-Time compiler to generate code with optimizations disabled. [More information](https://aka.ms/VSCode-CS-LaunchJson#suppress-jit-optimizations)",
                "default": false
              },
              "symbolOptions": {
                "description": "Options to control how symbols (.pdb files) are found and loaded.",
                "default": {
                  "searchPaths": [],
                  "searchMicrosoftSymbolServer": false,
                  "searchNuGetOrgSymbolServer": false
                },
                "type": "object",
                "properties": {
                  "searchPaths": {
                    "type": "array",
                    "items": {
                      "type": "string"
                    },
                    "description": "Array of symbol server URLs (example: http\u200b://MyExampleSymbolServer) or directories (example: /build/symbols) to search for .pdb files. These directories will be searched in addition to the default locations -- next to the module and the path where the pdb was originally dropped to.",
                    "default": []
                  },
                  "searchMicrosoftSymbolServer": {
                    "type": "boolean",
                    "description": "If 'true' the Microsoft Symbol server (https\u200b://msdl.microsoft.com\u200b/download/symbols) is added to the symbols search path. If unspecified, this option defaults to 'false'.",
                    "default": false
                  },
                  "searchNuGetOrgSymbolServer": {
                    "type": "boolean",
                    "description": "If 'true' the NuGet.org symbol server (https\u200b://symbols.nuget.org\u200b/download/symbols) is added to the symbols search path. If unspecified, this option defaults to 'false'.",
                    "default": false
                  },
                  "cachePath": {
                    "type": "string",
                    "description": "Directory where symbols downloaded from symbol servers should be cached. If unspecified, on Windows the debugger will default to %TEMP%\\SymbolCache, and on Linux and macOS the debugger will default to ~/.dotnet/symbolcache.",
                    "default": ""
                  },
                  "moduleFilter": {
                    "description": "Provides options to control which modules (.dll files) the debugger will attempt to load symbols (.pdb files) for.",
                    "default": {
                      "mode": "loadAllButExcluded",
                      "excludedModules": []
                    },
                    "type": "object",
                    "required": [
                      "mode"
                    ],
                    "properties": {
                      "mode": {
                        "type": "string",
                        "enum": [
                          "loadAllButExcluded",
                          "loadOnlyIncluded"
                        ],
                        "enumDescriptions": [
                          "Load symbols for all modules unless the module is in the 'excludedModules' array.",
                          "Do not attempt to load symbols for ANY module unless it is in the 'includedModules' array, or it is included through the 'includeSymbolsNextToModules' setting."
                        ],
                        "description": "Controls which of the two basic operating modes the module filter operates in.",
                        "default": "loadAllButExcluded"
                      },
                      "excludedModules": {
                        "type": "array",
                        "items": {
                          "type": "string"
                        },
                        "description": "Array of modules that the debugger should NOT load symbols for. Wildcards (example: MyCompany.*.dll) are supported.\n\nThis property is ignored unless 'mode' is set to 'loadAllButExcluded'.",
                        "default": []
                      },
                      "includedModules": {
                        "type": "array",
                        "items": {
                          "type": "string"
                        },
                        "description": "Array of modules that the debugger should load symbols for. Wildcards (example: MyCompany.*.dll) are supported.\n\nThis property is ignored unless 'mode' is set to 'loadOnlyIncluded'.",
                        "default": []
                      },
                      "includeSymbolsNextToModules": {
                        "type": "boolean",
                        "description": "If true, for any module NOT in the 'includedModules' array, the debugger will still check next to the module itself and the launching executable, but it will not check paths on the symbol search list. This option defaults to 'true'.\n\nThis property is ignored unless 'mode' is set to 'loadOnlyIncluded'.",
                        "default": true
                      }
                    }
                  }
                }
              },
              "sourceLinkOptions": {
                "markdownDescription": "Options to control how Source Link connects to web servers. [More information](https://aka.ms/VSCode-CS-LaunchJson#source-link-options)",
                "default": {
                  "*": {
                    "enabled": true
                  }
                },
                "type": "object",
                "additionalItems": {
                  "type": "object",
                  "properties": {
                    "enabled": {
                      "title": "boolean",
                      "markdownDescription": "Is Source Link enabled for this URL? If unspecified, this option defaults to `true`.",
                      "default": "true"
                    }
                  }
                }
              },
              "allowFastEvaluate": {
                "type": "boolean",
                "description": "When true (the default state), the debugger will attempt faster evaluation by simulating execution of simple properties and methods.",
                "default": true
              },
              "targetArchitecture": {
                "type": "string",
                "markdownDescription": "[Only supported in local macOS debugging]\n\nThe architecture of the debuggee. This will automatically be detected unless this parameter is set. Allowed values are `x86_64` or `arm64`.",
                "enum": [
                  "x86_64",
                  "arm64"
                ]
              }
            }
          }
        }
      },
      {
        "type": "blazorwasm",
        "label": "Blazor WebAssembly Debug",
        "initialConfigurations": [
          {
            "type": "blazorwasm",
            "name": "Launch and Debug Blazor WebAssembly Application",
            "request": "launch"
          }
        ],
        "configurationAttributes": {
          "launch": {
            "properties": {
              "cwd": {
                "type": "string",
                "description": "The directory of the Blazor WebAssembly app, defaults to the workspace folder.",
                "default": "${workspaceFolder}"
              },
              "url": {
                "type": "string",
                "description": "The URL of the application",
                "default": "https://localhost:5001"
              },
              "browser": {
                "type": "string",
                "description": "The debugging browser to launch (Edge or Chrome)",
                "default": "edge",
                "enum": [
                  "chrome",
                  "edge"
                ]
              },
              "trace": {
                "type": [
                  "boolean",
                  "string"
                ],
                "default": "true",
                "enum": [
                  "verbose",
                  true
                ],
                "description": "If true, verbose logs from JS debugger are sent to log file. If 'verbose', send logs to console."
              },
              "hosted": {
                "type": "boolean",
                "default": "false",
                "description": "True if the app is a hosted Blazor WebAssembly app, false otherwise."
              },
              "webRoot": {
                "type": "string",
                "default": "${workspaceFolder}",
                "description": "Specifies the absolute path to the webserver root."
              },
              "timeout": {
                "type": "number",
                "default": 30000,
                "description": "Retry for this number of milliseconds to connect to browser."
              },
              "program": {
                "type": "string",
                "default": "${workspaceFolder}/Server/bin/Debug/<target-framework>/<target-dll>",
                "description": "The path of the DLL to execute when launching a hosted server app"
              },
              "env": {
                "type": "object",
                "description": "Environment variables passed to dotnet. Only valid for hosted apps."
              },
              "dotNetConfig": {
                "description": "Options passed to the underlying .NET debugger. For more info, see https://github.com/dotnet/vscode-csharp/blob/main/debugger.md.",
                "type": "object",
                "required": [],
                "default": {},
                "properties": {
                  "justMyCode": {
                    "type": "boolean",
                    "description": "Optional flag to only show user code.",
                    "default": true
                  },
                  "logging": {
                    "description": "Optional flags to determine what types of messages should be logged to the output window. Applicable only for the app server of hosted Blazor WASM apps.",
                    "type": "object",
                    "required": [],
                    "default": {},
                    "properties": {
                      "exceptions": {
                        "type": "boolean",
                        "description": "Optional flag to determine whether exception messages should be logged to the output window.",
                        "default": true
                      },
                      "moduleLoad": {
                        "type": "boolean",
                        "description": "Optional flag to determine whether module load events should be logged to the output window.",
                        "default": true
                      },
                      "programOutput": {
                        "type": "boolean",
                        "description": "Optional flag to determine whether program output should be logged to the output window when not using an external console.",
                        "default": true
                      },
                      "engineLogging": {
                        "type": "boolean",
                        "description": "Optional flag to determine whether diagnostic engine logs should be logged to the output window.",
                        "default": false
                      },
                      "browserStdOut": {
                        "type": "boolean",
                        "description": "Optional flag to determine if stdout text from the launching the web browser should be logged to the output window.",
                        "default": true
                      },
                      "elapsedTiming": {
                        "type": "boolean",
                        "description": "If true, engine logging will include `adapterElapsedTime` and `engineElapsedTime` properties to indicate the amount of time, in microseconds, that a request took.",
                        "default": false
                      },
                      "threadExit": {
                        "type": "boolean",
                        "description": "Controls if a message is logged when a thread in the target process exits. Default: `false`.",
                        "default": false
                      },
                      "processExit": {
                        "type": "boolean",
                        "description": "Controls if a message is logged when the target process exits, or debugging is stopped. Default: `true`.",
                        "default": true
                      }
                    }
                  },
                  "sourceFileMap": {
                    "type": "object",
                    "description": "Optional source file mappings passed to the debug engine. Example: '{ \"C:\\foo\":\"/home/user/foo\" }'",
                    "additionalProperties": {
                      "type": "string"
                    },
                    "default": {
                      "<insert-source-path-here>": "<insert-target-path-here>"
                    }
                  }
                }
              },
              "browserConfig": {
                "description": "Options based to the underlying JavaScript debugger. For more info, see https://github.com/microsoft/vscode-js-debug/blob/master/OPTIONS.md.",
                "type": "object",
                "required": [],
                "default": {},
                "properties": {
                  "outputCapture": {
                    "enum": [
                      "console",
                      "std"
                    ],
                    "description": "From where to capture output messages: the default debug API if set to `console`, or stdout/stderr streams if set to `std`.",
                    "default": "console"
                  }
                }
              }
            }
          },
          "attach": {
            "properties": {
              "url": {
                "type": "string",
                "description": "The URL of the application",
                "default": "https://localhost:5001"
              },
              "cwd": {
                "type": "string",
                "description": "The directory of the Blazor WebAssembly app, defaults to the workspace folder.",
                "default": "${workspaceFolder}"
              },
              "browser": {
                "type": "string",
                "description": "The debugging browser to launch (Edge or Chrome)",
                "default": "chrome",
                "enum": [
                  "chrome",
                  "edge"
                ]
              },
              "trace": {
                "type": [
                  "boolean",
                  "string"
                ],
                "default": "true",
                "enum": [
                  "verbose",
                  true
                ],
                "description": "If true, verbose logs from JS debugger are sent to log file. If 'verbose', send logs to console."
              },
              "webRoot": {
                "type": "string",
                "default": "${workspaceFolder}",
                "description": "Specifies the absolute path to the webserver root."
              },
              "timeout": {
                "type": "number",
                "default": 30000,
                "description": "Retry for this number of milliseconds to connect to browser."
              }
            }
          }
        }
      },
      {
        "type": "dotnet",
        "label": "C#",
        "languages": [
          "csharp",
          "razor",
          "aspnetcorerazor"
        ],
        "variables": {},
        "aiKey": "AIF-d9b70cd4-b9f9-4d70-929b-a071c400b217",
        "configurationAttributes": {
          "launch": {
            "type": "object",
            "required": [
              "projectPath"
            ],
            "properties": {
              "projectPath": {
                "type": "string",
                "description": "Path to the .csproj file.",
                "default": "${workspaceFolder}/<insert-project-name-here>.csproj"
              },
              "launchConfigurationId": {
                "type": "string",
                "description": "The launch configuration id to use. Empty string will use the current active configuration."
              }
            }
          }
        },
        "configurationSnippets": []
      }
    ],
    "semanticTokenTypes": [
      {
        "id": "razorComponentElement",
        "description": "A Razor component element"
      },
      {
        "id": "razorComponentAttribute",
        "description": "A Razor component attribute"
      },
      {
        "id": "razorTagHelperElement",
        "description": "A Razor TagHelper Element"
      },
      {
        "id": "razorTagHelperAttribute",
        "description": "A Razor TagHelper Attribute"
      },
      {
        "id": "razorTransition",
        "description": "A Razor transition"
      },
      {
        "id": "razorDirectiveAttribute",
        "description": "A Razor Directive Attribute"
      },
      {
        "id": "razorDirectiveColon",
        "description": "A colon between directive attribute parameters"
      },
      {
        "id": "razorDirective",
        "description": "A Razor directive such as 'code' or 'function'"
      },
      {
        "id": "razorComment",
        "description": "A Razor comment"
      },
      {
        "id": "markupCommentPunctuation",
        "description": "The '@' or '*' of a Razor comment."
      },
      {
        "id": "markupTagDelimiter",
        "description": "Markup delimiters like '<', '>', and '/'."
      },
      {
        "id": "markupOperator",
        "description": "Delimiter for Markup Attribute Key-Value pairs."
      },
      {
        "id": "markupElement",
        "description": "The name of a Markup element."
      },
      {
        "id": "markupAttribute",
        "description": "The name of a Markup attribute."
      },
      {
        "id": "markupComment",
        "description": "The contents of a Markup comment."
      },
      {
        "id": "markupCommentPunctuation",
        "description": "The begining or ending punctuation of a Markup comment."
      },
      {
        "id": "excludedCode",
        "description": "A token that represents inactive code."
      },
      {
        "id": "controlKeyword",
        "description": "A token that represents a control-flow keyword.",
        "superType": "keyword"
      },
      {
        "id": "operatorOverloaded",
        "description": "A declaration or reference to an overloaded operator."
      },
      {
        "id": "whitespace",
        "description": "A token that represents whitespace."
      },
      {
        "id": "text",
        "description": "A token that represents text."
      },
      {
        "id": "preprocessorText",
        "description": "Text associated with a preprocessor directive."
      },
      {
        "id": "punctuation",
        "description": "A token that represents punctuation."
      },
      {
        "id": "stringVerbatim",
        "superType": "string",
        "description": "A token that represents a verbatim string."
      },
      {
        "id": "stringEscapeCharacter",
        "superType": "string",
        "description": "An escape character within a string."
      },
      {
        "id": "recordClass",
        "superType": "class",
        "description": "A definition or reference to a record class type."
      },
      {
        "id": "delegate",
        "superType": "method",
        "description": "A definition or reference to a delegate type."
      },
      {
        "id": "module",
        "superType": "namespace",
        "description": "A definition or reference to a module name."
      },
      {
        "id": "recordStruct",
        "superType": "struct",
        "description": "A definition or reference to a record struct type."
      },
      {
        "id": "field",
        "superType": "property",
        "description": "A definition or reference to a field."
      },
      {
        "id": "constant",
        "superType": "variable",
        "description": "A definition or reference to a constant."
      },
      {
        "id": "extensionMethod",
        "superType": "method",
        "description": "A definition or reference to an extension method"
      },
      {
        "id": "xmlDocCommentAttributeName",
        "description": "A token that represents an attribute in an XML documentation comment"
      },
      {
        "id": "xmlDocCommentAttributeQuotes",
        "description": "A token that represents an attribute quote in an XML documentation comment"
      },
      {
        "id": "xmlDocCommentAttributeValue",
        "description": "A token that represents an attribute value in an XML documentation comment"
      },
      {
        "id": "xmlDocCommentCDataSection",
        "description": "A token that represents a CDATA section in an XML documentation comment"
      },
      {
        "id": "xmlDocCommentComment",
        "description": "A token that represents a comment in an XML documentation comment"
      },
      {
        "id": "xmlDocCommentDelimiter",
        "description": "A token that represents a delimeter in an XML documentation comment"
      },
      {
        "id": "xmlDocCommentEntityReference",
        "description": "A token that represents reference to an entity in an XML documentation comment"
      },
      {
        "id": "xmlDocCommentName",
        "description": "A token that represents a name in an XML documentation comment"
      },
      {
        "id": "xmlDocCommentProcessingInstruction",
        "description": "A token that represents a processing instruction in an XML documentation comment"
      },
      {
        "id": "xmlDocCommentText",
        "description": "A token that represents text in an XML documentation comment"
      },
      {
        "id": "xmlLiteralAttributeName",
        "description": "A token that represents an attribute name in an XML literal"
      },
      {
        "id": "xmlLiteralAttributeQuotes",
        "description": "A token that represents an attribute quote in an XML literal"
      },
      {
        "id": "xmlLiteralAttributeValue",
        "description": "A token that represents an attribute value in an XML literal"
      },
      {
        "id": "xmlLiteralCDataSection",
        "description": "A token that represents a CDATA section in an XML literal"
      },
      {
        "id": "xmlLiteralComment",
        "description": "A token that represents a comment in an XML literal"
      },
      {
        "id": "xmlLiteralDelimiter",
        "description": "A token that represents a delimiter in an XML literal"
      },
      {
        "id": "xmlLiteralEmbeddedExpression",
        "description": "A token that represents an emebedded expression in an XML literal"
      },
      {
        "id": "xmlLiteralEntityReference",
        "description": "A token that represents a reference to an entity in an XML literal"
      },
      {
        "id": "xmlLiteralName",
        "description": "A token that represents a name in an XML literal"
      },
      {
        "id": "xmlLiteralProcessingInstruction",
        "description": "A token that represents a processing instruction in an XML literal"
      },
      {
        "id": "xmlLiteralText",
        "description": "A token that represents text in an XML literal"
      },
      {
        "id": "regexComment",
        "description": "A token that represents a comment in a regex string"
      },
      {
        "id": "regexCharacterClass",
        "description": "A token that represents a character class in a regex string"
      },
      {
        "id": "regexAnchor",
        "description": "A token that represents an anchor in a regex string"
      },
      {
        "id": "regexQuantifier",
        "description": "A token that represents a quantifier in a regex string"
      },
      {
        "id": "regexGrouping",
        "description": "A token that represents a group in a regex string"
      },
      {
        "id": "regexAlternation",
        "description": "A token that represents an alternation in a regex string"
      },
      {
        "id": "regexText",
        "description": "A token that represents text in a regex string"
      },
      {
        "id": "regexSelfEscapedCharacter",
        "description": "A token that represents a self escaped character in a regex string"
      },
      {
        "id": "regexOtherEscape",
        "description": "A token that represents an escape in a regex string"
      },
      {
        "id": "jsonComment",
        "description": "A token that represents a comment in a JSON string"
      },
      {
        "id": "jsonNumber",
        "description": "A token that represents a number in a JSON string"
      },
      {
        "id": "jsonString",
        "description": "A token that represents a string in a JSON string"
      },
      {
        "id": "jsonKeyword",
        "description": "A token that represents a keyword in a JSON string"
      },
      {
        "id": "jsonText",
        "description": "A token that represents text in a JSON string"
      },
      {
        "id": "jsonOperator",
        "description": "A token that represents an operator in a JSON string"
      },
      {
        "id": "jsonPunctuation",
        "description": "A token that represents punctuation in a JSON string"
      },
      {
        "id": "jsonArray",
        "description": "A token that represents an array in a JSON string"
      },
      {
        "id": "jsonObject",
        "description": "A token that represents an object in a JSON string"
      },
      {
        "id": "jsonPropertyName",
        "description": "A token that represents a property name in a JSON string"
      },
      {
        "id": "jsonConstructorName",
        "description": "A token that represents a constructor in a JSON string"
      }
    ],
    "semanticTokenModifiers": [],
    "semanticTokenScopes": [
      {
        "language": "aspnetcorerazor",
        "scopes": {
          "razorComponentElement": [
            "entity.name.class.element.component"
          ],
          "razorComponentAttribute": [
            "entity.name.class.attribute.component"
          ],
          "razorTagHelperElement": [
            "entity.name.class.element.taghelper"
          ],
          "razorTagHelperAttribute": [
            "entity.name.class.attribute.taghelper"
          ],
          "razorTransition": [
            "keyword.control.razor.transition"
          ],
          "razorDirectiveAttribute": [
            "keyword.control.razor.directive.attribute",
            "keyword.control.cshtml.directive.attribute"
          ],
          "razorDirectiveColon": [
            "keyword.control.razor.directive.colon",
            "keyword.control.cshtml.directive.colon"
          ],
          "razorDirective": [
            "keyword.control.razor.directive",
            "keyword.control.cshtml.directive"
          ],
          "razorComment": [
            "comment.block.razor"
          ],
          "razorCommentTransition": [
            "meta.comment.razor",
            "keyword.control.cshtml.transition"
          ],
          "razorCommentStar": [
            "keyword.control.razor.comment.star",
            "meta.comment.razor"
          ],
          "angleBracket": [
            "punctuation.definition.tag"
          ],
          "forwardSlash": [
            "punctuation.definition.tag"
          ],
          "equals": [
            "punctuation.separator.key-value.html"
          ],
          "markupElement": [
            "entity.name.tag.html"
          ],
          "markupAttribute": [
            "entity.other.attribute-name.html"
          ],
          "markupComment": [
            "comment.block.html"
          ],
          "markupCommentPunctuation": [
            "punctuation.definition.comment.html",
            "comment.block.html"
          ]
        }
      },
      {
        "language": "csharp",
        "scopes": {
          "namespace": [
            "entity.name.type.namespace.cs"
          ],
          "type": [
            "entity.name.type"
          ],
          "class": [
            "entity.name.type.class.cs"
          ],
          "enum": [
            "entity.name.type.enum.cs"
          ],
          "interface": [
            "entity.name.type.interface.cs"
          ],
          "struct": [
            "entity.name.type.struct.cs"
          ],
          "typeParameter": [
            "entity.name.type.type-parameter.cs"
          ],
          "parameter": [
            "entity.name.variable.parameter.cs"
          ],
          "variable": [
            "entity.name.variable.local.cs"
          ],
          "property": [
            "variable.other.property.cs"
          ],
          "enumMember": [
            "variable.other.enummember.cs"
          ],
          "method": [
            "entity.name.function.member.cs"
          ],
          "macro": [
            "keyword.preprocessor.cs"
          ],
          "keyword": [
            "keyword.cs"
          ],
          "excludedCode": [
            "support.other.excluded.cs"
          ],
          "controlKeyword": [
            "keyword.control.cs"
          ],
          "operatorOverloaded": [
            "entity.name.function.member.overload.cs"
          ],
          "preprocessorText": [
            "meta.preprocessor.string.cs"
          ],
          "punctuation": [
            "punctuation.cs"
          ],
          "stringVerbatim": [
            "string.verbatim.cs"
          ],
          "stringEscapeCharacter": [
            "constant.character.escape.cs"
          ],
          "delegate": [
            "entity.name.type.delegate.cs"
          ],
          "module": [
            "entity.name.type.module.cs"
          ],
          "field": [
            "entity.name.variable.field.cs"
          ],
          "constant": [
            "variable.other.constant.cs"
          ],
          "extensionMethod": [
            "entity.name.function.extension.cs"
          ],
          "xmlDocCommentAttributeName": [
            "comment.documentation.attribute.name.cs"
          ],
          "xmlDocCommentAttributeQuotes": [
            "comment.documentation.attribute.quotes.cs"
          ],
          "xmlDocCommentAttributeValue": [
            "comment.documentation.attribute.value.cs"
          ],
          "xmlDocCommentCDataSection": [
            "comment.documentation.cdata.cs"
          ],
          "xmlDocCommentComment": [
            "comment.documentation.comment.cs"
          ],
          "xmlDocCommentDelimiter": [
            "comment.documentation.delimiter.cs"
          ],
          "xmlDocCommentEntityReference": [
            "comment.documentation.entityReference.cs"
          ],
          "xmlDocCommentName": [
            "comment.documentation.name.cs"
          ],
          "xmlDocCommentProcessingInstruction": [
            "comment.documentation.processingInstruction.cs"
          ],
          "xmlDocCommentText": [
            "comment.documentation.cs"
          ],
          "xmlLiteralAttributeName": [
            "entity.other.attribute-name.localname.xml"
          ],
          "xmlLiteralAttributeQuotes": [
            "string.quoted.double.xml"
          ],
          "xmlLiteralAttributeValue": [
            "meta.tag.xml"
          ],
          "xmlLiteralCDataSection": [
            "string.quoted.double.xml"
          ],
          "xmlLiteralComment": [
            "comment.block.xml"
          ],
          "xmlLiteralDelimiter": [
            "text.xml"
          ],
          "xmlLiteralEmbeddedExpression": [
            "meta.tag.xml"
          ],
          "xmlLiteralEntityReference": [
            "meta.tag.xml"
          ],
          "xmlLiteralName": [
            "entity.name.tag.localname.xml"
          ],
          "xmlLiteralProcessingInstruction": [
            "meta.tag.xml"
          ],
          "xmlLiteralText": [
            "text.xml"
          ],
          "regexComment": [
            "string.regexp.comment.cs"
          ],
          "regexCharacterClass": [
            "constant.character.character-class.regexp.cs"
          ],
          "regexAnchor": [
            "keyword.control.anchor.regexp.cs"
          ],
          "regexQuantifier": [
            "keyword.operator.quantifier.regexp.cs"
          ],
          "regexGrouping": [
            "punctuation.definition.group.regexp.cs"
          ],
          "regexAlternation": [
            "keyword.operator.or.regexp.cs"
          ],
          "regexText": [
            "string.regexp"
          ],
          "regexSelfEscapedCharacter": [
            "string.regexp.self-escaped-character.cs"
          ],
          "regexOtherEscape": [
            "string.regexp.other-escape.cs"
          ],
          "jsonComment": [
            "comment.line.double-slash.js"
          ],
          "jsonNumber": [
            "constant.numeric.json"
          ],
          "jsonString": [
            "string.quoted.double.json"
          ],
          "jsonKeyword": [
            "constant.language.json"
          ],
          "jsonText": [
            "string.quoted.double.json"
          ],
          "jsonOperator": [
            "string.quoted.double.json"
          ],
          "jsonPunctuation": [
            "punctuation.separator.dictionary.key-value.json"
          ],
          "jsonArray": [
            "punctuation.definition.array.begin.json"
          ],
          "jsonObject": [
            "punctuation.definition.dictionary.begin.json"
          ],
          "jsonPropertyName": [
            "support.type.property-name.json"
          ],
          "jsonConstructorName": [
            "support.type.property-name.json"
          ]
        }
      }
    ],
    "languages": [
      {
        "id": "aspnetcorerazor",
        "extensions": [
          ".cshtml",
          ".razor"
        ],
        "mimetypes": [
          "text/x-cshtml"
        ],
        "configuration": "./src/razor/language-configuration.json",
        "aliases": [
          "ASP.NET Razor"
        ]
      }
    ],
    "grammars": [
      {
        "language": "aspnetcorerazor",
        "scopeName": "text.aspnetcorerazor",
        "path": "./src/razor/syntaxes/aspnetcorerazor.tmLanguage.json"
      }
    ],
    "menus": {
      "commandPalette": [
        {
          "command": "dotnet.test.runTestsInContext",
          "when": "editorLangId == csharp && dotnet.server.activatedStandalone"
        },
        {
          "command": "dotnet.test.debugTestsInContext",
          "when": "editorLangId == csharp && dotnet.server.activatedStandalone"
        },
        {
          "command": "o.restart",
          "when": "config.dotnet.server.useOmnisharp"
        },
        {
          "command": "csharp.listProcess",
          "when": "false"
        },
        {
          "command": "csharp.listRemoteProcess",
          "when": "false"
        },
        {
          "command": "csharp.listRemoteDockerProcess",
          "when": "false"
        }
      ],
      "editor/title": [
        {
          "command": "extension.showRazorCSharpWindow",
          "when": "resourceLangId == aspnetcorerazor"
        },
        {
          "command": "extension.showRazorHtmlWindow",
          "when": "resourceLangId == aspnetcorerazor"
        },
        {
          "command": "razor.reportIssue",
          "when": "resourceLangId == aspnetcorerazor"
        }
      ],
      "editor/context": [
        {
          "command": "dotnet.test.runTestsInContext",
          "when": "editorLangId == csharp && dotnet.server.activatedStandalone",
          "group": "2_dotnet@1"
        },
        {
          "command": "dotnet.test.debugTestsInContext",
          "when": "editorLangId == csharp && dotnet.server.activatedStandalone",
          "group": "2_dotnet@2"
        }
      ]
    },
    "viewsWelcome": [
      {
        "view": "debug",
        "contents": "[Generate C# Assets for Build and Debug](command:dotnet.generateAssets)\n\nTo learn more about launch.json, see [Configuring launch.json for C# debugging](https://aka.ms/VSCode-CS-LaunchJson).",
        "when": "debugStartLanguage == csharp && !dotnet.debug.serviceBrokerAvailable"
      }
    ]
  }
}<|MERGE_RESOLUTION|>--- conflicted
+++ resolved
@@ -37,11 +37,7 @@
     }
   },
   "defaults": {
-<<<<<<< HEAD
-    "roslyn": "4.8.0-1.23408.6",
-=======
     "roslyn": "4.8.0-1.23409.17",
->>>>>>> a606f3bd
     "omniSharp": "1.39.7",
     "razor": "7.0.0-preview.23410.1",
     "razorOmnisharp": "7.0.0-preview.23363.1"
